/**
 * Licensed to the Apache Software Foundation (ASF) under one
 * or more contributor license agreements.  See the NOTICE file
 * distributed with this work for additional information
 * regarding copyright ownership.  The ASF licenses this file
 * to you under the Apache License, Version 2.0 (the
 * "License"); you may not use this file except in compliance
 * with the License.  You may obtain a copy of the License at
 *
 * http://www.apache.org/licenses/LICENSE-2.0
 *
 * Unless required by applicable law or agreed to in writing, software
 * distributed under the License is distributed on an "AS IS" BASIS,
 * WITHOUT WARRANTIES OR CONDITIONS OF ANY KIND, either express or implied.
 * See the License for the specific language governing permissions and
 * limitations under the License.
 */
package storm.kafka.trident;

import backtype.storm.Config;
import backtype.storm.metric.api.CombinedMetric;
import backtype.storm.metric.api.MeanReducer;
import backtype.storm.metric.api.ReducedMetric;
import backtype.storm.task.TopologyContext;
import com.google.common.collect.ImmutableMap;
import kafka.javaapi.consumer.SimpleConsumer;
import kafka.javaapi.message.ByteBufferMessageSet;
import kafka.message.Message;
import kafka.message.MessageAndOffset;
import org.slf4j.Logger;
import org.slf4j.LoggerFactory;
<<<<<<< HEAD
import storm.kafka.DynamicPartitionConnections;
import storm.kafka.FailedFetchException;
import storm.kafka.KafkaUtils;
import storm.kafka.Partition;
import storm.kafka.UpdateOffsetException;
=======
import storm.kafka.*;
import storm.kafka.TopicOffsetOutOfRangeException;
>>>>>>> e71e2a3f
import storm.trident.operation.TridentCollector;
import storm.trident.spout.IOpaquePartitionedTridentSpout;
import storm.trident.spout.IPartitionedTridentSpout;
import storm.trident.topology.TransactionAttempt;

import java.util.HashMap;
import java.util.HashSet;
import java.util.List;
import java.util.Map;

public class TridentKafkaEmitter {

    public static final Logger LOG = LoggerFactory.getLogger(TridentKafkaEmitter.class);

    private DynamicPartitionConnections _connections;
    private String _topologyName;
    private KafkaUtils.KafkaOffsetMetric _kafkaOffsetMetric;
    private ReducedMetric _kafkaMeanFetchLatencyMetric;
    private CombinedMetric _kafkaMaxFetchLatencyMetric;
    private TridentKafkaConfig _config;
    private String _topologyInstanceId;

    public TridentKafkaEmitter(Map conf, TopologyContext context, TridentKafkaConfig config, String topologyInstanceId) {
        _config = config;
        _topologyInstanceId = topologyInstanceId;
        _connections = new DynamicPartitionConnections(_config, KafkaUtils.makeBrokerReader(conf, _config));
        _topologyName = (String) conf.get(Config.TOPOLOGY_NAME);
        _kafkaOffsetMetric = new KafkaUtils.KafkaOffsetMetric(_config.topic, _connections);
        context.registerMetric("kafkaOffset", _kafkaOffsetMetric, _config.metricsTimeBucketSizeInSecs);
        _kafkaMeanFetchLatencyMetric = context.registerMetric("kafkaFetchAvg", new MeanReducer(), _config.metricsTimeBucketSizeInSecs);
        _kafkaMaxFetchLatencyMetric = context.registerMetric("kafkaFetchMax", new MaxMetric(), _config.metricsTimeBucketSizeInSecs);
    }


    private Map failFastEmitNewPartitionBatch(TransactionAttempt attempt, TridentCollector collector, Partition partition, Map lastMeta) {
        SimpleConsumer consumer = _connections.register(partition);
        Map ret = doEmitNewPartitionBatch(consumer, partition, collector, lastMeta);
        _kafkaOffsetMetric.setLatestEmittedOffset(partition, (Long) ret.get("offset"));
        return ret;
    }

    private Map emitNewPartitionBatch(TransactionAttempt attempt, TridentCollector collector, Partition partition, Map lastMeta) {
        try {
            return failFastEmitNewPartitionBatch(attempt, collector, partition, lastMeta);
        } catch (FailedFetchException e) {
            LOG.warn("Failed to fetch from partition " + partition);
            if (lastMeta == null) {
                return null;
            } else {
                Map ret = new HashMap();
                ret.put("offset", lastMeta.get("nextOffset"));
                ret.put("nextOffset", lastMeta.get("nextOffset"));
                ret.put("partition", partition.partition);
                ret.put("broker", ImmutableMap.of("host", partition.host.host, "port", partition.host.port));
                ret.put("topic", _config.topic);
                ret.put("topology", ImmutableMap.of("name", _topologyName, "id", _topologyInstanceId));
                return ret;
            }
        }
    }

    private Map doEmitNewPartitionBatch(SimpleConsumer consumer, Partition partition, TridentCollector collector, Map lastMeta) {
        long offset;
        if (lastMeta != null) {
            String lastInstanceId = null;
            Map lastTopoMeta = (Map) lastMeta.get("topology");
            if (lastTopoMeta != null) {
                lastInstanceId = (String) lastTopoMeta.get("id");
            }
            if (_config.forceFromStart && !_topologyInstanceId.equals(lastInstanceId)) {
                offset = KafkaUtils.getOffset(consumer, _config.topic, partition.partition, _config.startOffsetTime);
            } else {
                offset = (Long) lastMeta.get("nextOffset");
            }
        } else {
            offset = KafkaUtils.getOffset(consumer, _config.topic, partition.partition, _config);
        }

        ByteBufferMessageSet msgs = null;
        try {
            msgs = fetchMessages(consumer, partition, offset);
        } catch (TopicOffsetOutOfRangeException e) {
            long newOffset = KafkaUtils.getOffset(consumer, _config.topic, partition.partition, kafka.api.OffsetRequest.EarliestTime());
            LOG.warn("OffsetOutOfRange: Updating offset from offset = " + offset + " to offset = " + newOffset);
            offset = newOffset;
            msgs = KafkaUtils.fetchMessages(_config, consumer, partition, offset);
        }

        long endoffset = offset;
        for (MessageAndOffset msg : msgs) {
            emit(collector, msg.message());
            endoffset = msg.nextOffset();
        }
        Map newMeta = new HashMap();
        newMeta.put("offset", offset);
        newMeta.put("nextOffset", endoffset);
        newMeta.put("instanceId", _topologyInstanceId);
        newMeta.put("partition", partition.partition);
        newMeta.put("broker", ImmutableMap.of("host", partition.host.host, "port", partition.host.port));
        newMeta.put("topic", _config.topic);
        newMeta.put("topology", ImmutableMap.of("name", _topologyName, "id", _topologyInstanceId));
        return newMeta;
    }

    private ByteBufferMessageSet fetchMessages(SimpleConsumer consumer, Partition partition, long offset) {
        long start = System.nanoTime();
        ByteBufferMessageSet msgs = null;
<<<<<<< HEAD
        try {
            msgs = KafkaUtils.fetchMessages(_config, consumer, partition, offset);
        } catch (UpdateOffsetException e) {
            long newOffset = KafkaUtils.getOffset(consumer, _config.topic, partition.partition, _config);
            LOG.warn("OffsetOutOfRange, Updating offset from offset = " + offset + " to offset = " + newOffset);
            msgs = KafkaUtils.fetchMessages(_config, consumer, partition, newOffset);
        }
=======
        msgs = KafkaUtils.fetchMessages(_config, consumer, partition, offset);
>>>>>>> e71e2a3f
        long end = System.nanoTime();
        long millis = (end - start) / 1000000;
        _kafkaMeanFetchLatencyMetric.update(millis);
        _kafkaMaxFetchLatencyMetric.update(millis);
        return msgs;
    }

    /**
     * re-emit the batch described by the meta data provided
     *
     * @param attempt
     * @param collector
     * @param partition
     * @param meta
     */
    private void reEmitPartitionBatch(TransactionAttempt attempt, TridentCollector collector, Partition partition, Map meta) {
        LOG.info("re-emitting batch, attempt " + attempt);
        String instanceId = (String) meta.get("instanceId");
        if (!_config.forceFromStart || instanceId.equals(_topologyInstanceId)) {
            SimpleConsumer consumer = _connections.register(partition);
            long offset = (Long) meta.get("offset");
            long nextOffset = (Long) meta.get("nextOffset");
            ByteBufferMessageSet msgs = null;
            msgs = fetchMessages(consumer, partition, offset);

            if(msgs != null) {
                for (MessageAndOffset msg : msgs) {
                    if (offset == nextOffset) {
                        break;
                    }
                    if (offset > nextOffset) {
                        throw new RuntimeException("Error when re-emitting batch. overshot the end offset");
                    }
                    emit(collector, msg.message());
                    offset = msg.nextOffset();
                }
            }
        }
    }

    private void emit(TridentCollector collector, Message msg) {
        Iterable<List<Object>> values = KafkaUtils.generateTuples(_config, msg);
        if (values != null) {
            for (List<Object> value : values) {
                collector.emit(value);
            }
        }
    }

    private void clear() {
        _connections.clear();
    }

    private List<Partition> orderPartitions(GlobalPartitionInformation partitions) {
        return partitions.getOrderedPartitions();
    }

    private void refresh(List<Partition> list) {
        _connections.clear();
        _kafkaOffsetMetric.refreshPartitions(new HashSet<Partition>(list));
    }


    public IOpaquePartitionedTridentSpout.Emitter<GlobalPartitionInformation, Partition, Map> asOpaqueEmitter() {

        return new IOpaquePartitionedTridentSpout.Emitter<GlobalPartitionInformation, Partition, Map>() {

            /**
             * Emit a batch of tuples for a partition/transaction.
             *
             * Return the metadata describing this batch that will be used as lastPartitionMeta
             * for defining the parameters of the next batch.
             */
            @Override
            public Map emitPartitionBatch(TransactionAttempt transactionAttempt, TridentCollector tridentCollector, Partition partition, Map map) {
                return emitNewPartitionBatch(transactionAttempt, tridentCollector, partition, map);
            }

            @Override
            public void refreshPartitions(List<Partition> partitions) {
                refresh(partitions);
            }

            @Override
            public List<Partition> getOrderedPartitions(GlobalPartitionInformation partitionInformation) {
                return orderPartitions(partitionInformation);
            }

            @Override
            public void close() {
                clear();
            }
        };
    }

    public IPartitionedTridentSpout.Emitter asTransactionalEmitter() {
        return new IPartitionedTridentSpout.Emitter<GlobalPartitionInformation, Partition, Map>() {

            /**
             * Emit a batch of tuples for a partition/transaction that's never been emitted before.
             * Return the metadata that can be used to reconstruct this partition/batch in the future.
             */
            @Override
            public Map emitPartitionBatchNew(TransactionAttempt transactionAttempt, TridentCollector tridentCollector, Partition partition, Map map) {
                return failFastEmitNewPartitionBatch(transactionAttempt, tridentCollector, partition, map);
            }

            /**
             * Emit a batch of tuples for a partition/transaction that has been emitted before, using
             * the metadata created when it was first emitted.
             */
            @Override
            public void emitPartitionBatch(TransactionAttempt transactionAttempt, TridentCollector tridentCollector, Partition partition, Map map) {
                reEmitPartitionBatch(transactionAttempt, tridentCollector, partition, map);
            }

            /**
             * This method is called when this task is responsible for a new set of partitions. Should be used
             * to manage things like connections to brokers.
             */
            @Override
            public void refreshPartitions(List<Partition> partitions) {
                refresh(partitions);
            }

            @Override
            public List<Partition> getOrderedPartitions(GlobalPartitionInformation partitionInformation) {
                return orderPartitions(partitionInformation);
            }

            @Override
            public void close() {
                clear();
            }
        };

    }


}<|MERGE_RESOLUTION|>--- conflicted
+++ resolved
@@ -29,16 +29,8 @@
 import kafka.message.MessageAndOffset;
 import org.slf4j.Logger;
 import org.slf4j.LoggerFactory;
-<<<<<<< HEAD
-import storm.kafka.DynamicPartitionConnections;
-import storm.kafka.FailedFetchException;
-import storm.kafka.KafkaUtils;
-import storm.kafka.Partition;
-import storm.kafka.UpdateOffsetException;
-=======
 import storm.kafka.*;
 import storm.kafka.TopicOffsetOutOfRangeException;
->>>>>>> e71e2a3f
 import storm.trident.operation.TridentCollector;
 import storm.trident.spout.IOpaquePartitionedTridentSpout;
 import storm.trident.spout.IPartitionedTridentSpout;
@@ -146,17 +138,7 @@
     private ByteBufferMessageSet fetchMessages(SimpleConsumer consumer, Partition partition, long offset) {
         long start = System.nanoTime();
         ByteBufferMessageSet msgs = null;
-<<<<<<< HEAD
-        try {
-            msgs = KafkaUtils.fetchMessages(_config, consumer, partition, offset);
-        } catch (UpdateOffsetException e) {
-            long newOffset = KafkaUtils.getOffset(consumer, _config.topic, partition.partition, _config);
-            LOG.warn("OffsetOutOfRange, Updating offset from offset = " + offset + " to offset = " + newOffset);
-            msgs = KafkaUtils.fetchMessages(_config, consumer, partition, newOffset);
-        }
-=======
         msgs = KafkaUtils.fetchMessages(_config, consumer, partition, offset);
->>>>>>> e71e2a3f
         long end = System.nanoTime();
         long millis = (end - start) / 1000000;
         _kafkaMeanFetchLatencyMetric.update(millis);
