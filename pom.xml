<?xml version="1.0" encoding="UTF-8"?>
<!--
 Licensed to the Apache Software Foundation (ASF) under one or more
 contributor license agreements.  See the NOTICE file distributed with
 this work for additional information regarding copyright ownership.
 The ASF licenses this file to You under the Apache License, Version 2.0
 (the "License"); you may not use this file except in compliance with
 the License.  You may obtain a copy of the License at

     http://www.apache.org/licenses/LICENSE-2.0

 Unless required by applicable law or agreed to in writing, software
 distributed under the License is distributed on an "AS IS" BASIS,
 WITHOUT WARRANTIES OR CONDITIONS OF ANY KIND, either express or implied.
 See the License for the specific language governing permissions and
 limitations under the License.
-->
<project xmlns="http://maven.apache.org/POM/4.0.0" xmlns:xsi="http://www.w3.org/2001/XMLSchema-instance" xsi:schemaLocation="http://maven.apache.org/POM/4.0.0 http://maven.apache.org/xsd/maven-4.0.0.xsd">
    <modelVersion>4.0.0</modelVersion>

    <parent>
        <groupId>org.apache</groupId>
        <artifactId>apache</artifactId>
        <version>10</version>
    </parent>


    <groupId>org.apache.storm</groupId>
    <artifactId>storm</artifactId>
    <version>0.9.3-incubating-SNAPSHOT</version>
    <packaging>pom</packaging>
    <name>Storm</name>
    <description>Distributed and fault-tolerant realtime computation</description>
    <url>http://storm.incubator.apache.org</url>
    <licenses>
        <license>
            <name>The Apache Software License, Version 2.0</name>
            <url>http://www.apache.org/licenses/LICENSE-2.0.txt</url>
        </license>
    </licenses>

    <mailingLists>
        <mailingList>
            <name>Storm user mailing list</name>
            <subscribe>user-subscribe@storm.incubator.apache.org</subscribe>
            <unsubscribe>user-unsubscribe@storm.incubator.apache.org</unsubscribe>
            <post>user@storm.incubator.apache.org</post>
            <archive>http://mail-archives.apache.org/mod_mbox/incubator-storm-user/</archive>
        </mailingList>
        <mailingList>
            <name>Storm developer mailing list</name>
            <subscribe>dev-subscribe@storm.incubator.apache.org</subscribe>
            <unsubscribe>dev-unsubscribe@storm.incubator.apache.org</unsubscribe>
            <post>dev@storm.incubator.apache.org</post>
            <archive>http://mail-archives.apache.org/mod_mbox/incubator-storm-dev/</archive>
        </mailingList>
    </mailingLists>

    <developers>
        <developer>
            <id>nathanmarz</id>
            <name>Nathan Marz</name>
            <email>nathan@nathanmarz.com</email>
            <roles>
                <role>Committer</role>
            </roles>
            <timezone>-8</timezone>
        </developer>
        <developer>
            <id>ptgoetz</id>
            <name>P. Taylor Goetz</name>
            <email>ptgoetz@apache.org</email>
            <roles>
                <role>Committer</role>
            </roles>
            <timezone>-5</timezone>
        </developer>
        <developer>
            <id>xumingming</id>
            <name>James Xu</name>
            <email>xumingming@apache.org</email>
            <roles>
                <role>Committer</role>
            </roles>
            <timezone />
        </developer>
        <developer>
            <id>afeng</id>
            <name>Andy Feng</name>
            <email>afeng@apache.org</email>
            <roles>
                <role>Committer</role>
            </roles>
            <timezone>-8</timezone>
        </developer>
        <developer>
            <id>davidlao</id>
            <name>David Lao</name>
            <email>davidlao@microsoft.com</email>
            <roles>
                <role>Committer</role>
            </roles>
            <timezone>-8</timezone>
        </developer>
        <developer>
            <id>mrflip</id>
            <name>Flip Kromer</name>
            <email>mrflip@apache.org</email>
            <roles>
                <role>Committer</role>
            </roles>
            <timezone />
        </developer>
        <developer>
            <id>jjackson</id>
            <name>Jason Jackson</name>
            <email>jasonjckn@gmail.com</email>
            <roles>
                <role>Committer</role>
            </roles>
            <timezone>-8</timezone>
        </developer>
        <developer>
            <id>bobby</id>
            <name>Robert Evans</name>
            <email>evans@yahoo-inc.com</email>
            <roles>
                <role>Committer</role>
            </roles>
            <timezone>-6</timezone>
        </developer>
        <developer>
            <id>dagit</id>
            <name>Derek Dagit</name>
            <email>derekd@yahoo-inc.com</email>
            <roles>
                <role>Committer</role>
            </roles>
            <timezone>-6</timezone>
        </developer>
        <developer>
            <id>miguno</id>
            <name>Michael G. Noll</name>
            <email>michael@michael-noll.com</email>
            <roles>
                <role>Committer</role>
            </roles>
            <timezone>+1</timezone>
        </developer>
    </developers>


    <prerequisites>
        <maven>3.0.0</maven>
    </prerequisites>

    <modules>
        <module>storm-buildtools/maven-shade-clojure-transformer</module>
        <module>storm-core</module>
        <module>examples/storm-starter</module>
        <module>external/storm-kafka</module>
        <module>external/storm-hdfs</module>
    </modules>

    <scm>
        <connection>scm:git:https://git-wip-us.apache.org/repos/asf/incubator-storm.git</connection>
        <developerConnection>scm:git:https://git-wip-us.apache.org/repos/asf/incubator-storm.git</developerConnection>
        <tag>HEAD</tag>
        <url>https://git-wip-us.apache.org/repos/asf/incubator-storm</url>
    </scm>

    <issueManagement>
        <system>jira</system>
        <url>https://issues.apache.org/jira/browse/STORM</url>
    </issueManagement>

    <properties>
        <project.build.sourceEncoding>UTF-8</project.build.sourceEncoding>
        <test.extra.args>-Djava.net.preferIPv4Stack=true</test.extra.args>

        <!-- dependency versions -->
        <clojure.version>1.5.1</clojure.version>
        <compojure.version>1.1.3</compojure.version>
        <hiccup.version>0.3.6</hiccup.version>
        <commons-io.version>2.4</commons-io.version>
        <commons-lang.version>2.5</commons-lang.version>
        <commons-exec.version>1.1</commons-exec.version>
        <clj-time.version>0.4.1</clj-time.version>
        <curator.version>2.5.0</curator.version>
        <json-simple.version>1.1</json-simple.version>
        <ring.version>0.3.11</ring.version>
        <clojure.tools.logging.version>0.2.3</clojure.tools.logging.version>
        <clojure.math.numeric-tower.version>0.0.1</clojure.math.numeric-tower.version>
        <carbonite.version>1.4.0</carbonite.version>
        <snakeyaml.version>1.11</snakeyaml.version>
        <httpclient.version>4.3.3</httpclient.version>
        <clojure.tools.cli.version>0.2.4</clojure.tools.cli.version>
        <disruptor.version>3.2.1</disruptor.version>
        <jgrapht.version>0.9.0</jgrapht.version>
<<<<<<< HEAD
        <guava.version>16.0.1</guava.version>
        <logback-classic.version>1.0.6</logback-classic.version>
=======
        <guava.version>13.0</guava.version>
        <logback-classic.version>1.0.13</logback-classic.version>
>>>>>>> 6c4ff011
        <log4j-over-slf4j.version>1.6.6</log4j-over-slf4j.version>
        <netty.version>3.9.0.Final</netty.version>
        <clojure.tools.nrepl.version>0.2.3</clojure.tools.nrepl.version>
        <clojure-complete.version>0.2.3</clojure-complete.version>
        <mockito.version>1.9.5</mockito.version>
        <reply.version>0.3.0</reply.version>
        <conjure.version>2.1.3</conjure.version>
        <zookeeper.version>3.4.6</zookeeper.version>

    </properties>

    <profiles>
        <profile>
            <id>sign</id>
            <build>
                <plugins>
                    <plugin>
                        <groupId>org.apache.maven.plugins</groupId>
                        <artifactId>maven-gpg-plugin</artifactId>
                        <executions>
                            <execution>
                                <id>sign-artifacts</id>
                                <phase>verify</phase>
                                <goals>
                                    <goal>sign</goal>
                                </goals>
                            </execution>
                        </executions>
                    </plugin>
                </plugins>
            </build>
        </profile>
        <profile>
            <id>dist</id>
            <modules>
                <module>storm-dist/binary</module>
                <module>storm-dist/source</module>
            </modules>
            <build>
                <plugins>
                    <plugin>
                        <groupId>org.apache.maven.plugins</groupId>
                        <artifactId>maven-source-plugin</artifactId>
                        <executions>
                            <execution>
                                <id>attach-sources</id>
                                <goals>
                                    <goal>jar</goal>
                                </goals>
                            </execution>
                        </executions>
                    </plugin>
                    <plugin>
                        <groupId>org.apache.maven.plugins</groupId>
                        <artifactId>maven-javadoc-plugin</artifactId>
                        <executions>
                            <execution>
                                <id>attach-javadocs</id>
                                <goals>
                                    <goal>jar</goal>
                                </goals>
                            </execution>
                        </executions>
                    </plugin>
                    <plugin>
                        <groupId>org.apache.maven.plugins</groupId>
                        <artifactId>maven-jar-plugin</artifactId>
                        <configuration>
                            <archive>
                                <manifest>
                                    <addDefaultImplementationEntries>true</addDefaultImplementationEntries>
                                    <addDefaultSpecificationEntries>true</addDefaultSpecificationEntries>
                                </manifest>
                            </archive>
                        </configuration>
                    </plugin>
                </plugins>
            </build>
        </profile>

    </profiles>

    <distributionManagement>
        <site>
            <id>storm.maven.website</id>
            <name>Storm Website</name>
            <url>file:///tmp/site</url>
        </site>
    </distributionManagement>

    <dependencyManagement>
        <dependencies>
            <dependency>
                <groupId>org.clojure</groupId>
                <artifactId>clojure</artifactId>
                <version>${clojure.version}</version>
            </dependency>
            <dependency>
                <groupId>commons-io</groupId>
                <artifactId>commons-io</artifactId>
                <version>${commons-io.version}</version>
            </dependency>
            <dependency>
                <groupId>org.apache.commons</groupId>
                <artifactId>commons-exec</artifactId>
                <version>${commons-exec.version}</version>
            </dependency>
            <dependency>
                <groupId>commons-lang</groupId>
                <artifactId>commons-lang</artifactId>
                <version>${commons-lang.version}</version>
            </dependency>
            <dependency>
                <groupId>clj-time</groupId>
                <artifactId>clj-time</artifactId>
                <version>${clj-time.version}</version>
            </dependency>
            <dependency>
                <groupId>org.apache.zookeeper</groupId>
                <artifactId>zookeeper</artifactId>
                <version>${zookeeper.version}</version>
                <exclusions>
                    <exclusion>
                        <groupId>com.sun.jmx</groupId>
                        <artifactId>jmxri</artifactId>
                    </exclusion>
                    <exclusion>
                        <groupId>com.sun.jdmk</groupId>
                        <artifactId>jmxtools</artifactId>
                    </exclusion>
                    <exclusion>
                        <groupId>javax.jms</groupId>
                        <artifactId>jms</artifactId>
                    </exclusion>
                    <exclusion>
                        <groupId>org.slf4j</groupId>
                        <artifactId>slf4j-api</artifactId>
                    </exclusion>
                    <exclusion>
                        <groupId>org.slf4j</groupId>
                        <artifactId>slf4j-log4j12</artifactId>
                    </exclusion>
                    <exclusion>
                        <groupId>log4j</groupId>
                        <artifactId>log4j</artifactId>
                    </exclusion>
                </exclusions>
            </dependency>
            <dependency>
                <groupId>org.apache.curator</groupId>
                <artifactId>curator-framework</artifactId>
                <version>${curator.version}</version>
                <exclusions>
                    <exclusion>
                        <groupId>log4j</groupId>
                        <artifactId>log4j</artifactId>
                    </exclusion>
                    <exclusion>
                        <groupId>org.jboss.netty</groupId>
                        <artifactId>netty</artifactId>
                    </exclusion>
                </exclusions>
            </dependency>
            <dependency>
                <groupId>com.googlecode.json-simple</groupId>
                <artifactId>json-simple</artifactId>
                <version>${json-simple.version}</version>
            </dependency>
            <dependency>
                <groupId>compojure</groupId>
                <artifactId>compojure</artifactId>
                <version>${compojure.version}</version>
            </dependency>
            <dependency>
                <groupId>hiccup</groupId>
                <artifactId>hiccup</artifactId>
                <version>${hiccup.version}</version>
            </dependency>
            <dependency>
                <groupId>ring</groupId>
                <artifactId>ring-devel</artifactId>
                <version>${ring.version}</version>
            </dependency>
            <dependency>
                <groupId>ring</groupId>
                <artifactId>ring-jetty-adapter</artifactId>
                <version>${ring.version}</version>
            </dependency>
            <dependency>
                <groupId>org.clojure</groupId>
                <artifactId>tools.logging</artifactId>
                <version>${clojure.tools.logging.version}</version>
            </dependency>
            <dependency>
                <groupId>org.clojure</groupId>
                <artifactId>math.numeric-tower</artifactId>
                <version>${clojure.math.numeric-tower.version}</version>
            </dependency>
            <dependency>
                <groupId>com.twitter</groupId>
                <artifactId>carbonite</artifactId>
                <version>${carbonite.version}</version>
            </dependency>
            <dependency>
                <groupId>org.yaml</groupId>
                <artifactId>snakeyaml</artifactId>
                <version>${snakeyaml.version}</version>
            </dependency>
            <dependency>
                <groupId>org.apache.httpcomponents</groupId>
                <artifactId>httpclient</artifactId>
                <version>${httpclient.version}</version>
            </dependency>
            <dependency>
                <groupId>org.clojure</groupId>
                <artifactId>tools.cli</artifactId>
                <version>${clojure.tools.cli.version}</version>
            </dependency>
            <dependency>
                <groupId>com.lmax</groupId>
                <artifactId>disruptor</artifactId>
                <version>${disruptor.version}</version>
            </dependency>
            <dependency>
                <groupId>org.jgrapht</groupId>
                <artifactId>jgrapht-core</artifactId>
                <version>${jgrapht.version}</version>
            </dependency>
            <dependency>
                <groupId>com.google.guava</groupId>
                <artifactId>guava</artifactId>
                <version>${guava.version}</version>
            </dependency>
            <dependency>
                <groupId>ch.qos.logback</groupId>
                <artifactId>logback-classic</artifactId>
                <version>${logback-classic.version}</version>
            </dependency>
            <dependency>
                <groupId>org.slf4j</groupId>
                <artifactId>log4j-over-slf4j</artifactId>
                <version>${log4j-over-slf4j.version}</version>
            </dependency>
            <dependency>
                <groupId>io.netty</groupId>
                <artifactId>netty</artifactId>
                <version>${netty.version}</version>
            </dependency>
            <dependency>
                <groupId>org.clojure</groupId>
                <artifactId>tools.nrepl</artifactId>
                <version>${clojure.tools.nrepl.version}</version>
                <scope>test</scope>
                <exclusions>
                    <exclusion>
                        <artifactId>clojure</artifactId>
                        <groupId>org.clojure</groupId>
                    </exclusion>
                </exclusions>
            </dependency>
            <dependency>
                <groupId>clojure-complete</groupId>
                <artifactId>clojure-complete</artifactId>
                <version>${clojure-complete.version}</version>
                <scope>test</scope>
                <exclusions>
                    <exclusion>
                        <artifactId>clojure</artifactId>
                        <groupId>org.clojure</groupId>
                    </exclusion>
                </exclusions>
            </dependency>
            <dependency>
                <groupId>org.mockito</groupId>
                <artifactId>mockito-all</artifactId>
                <version>${mockito.version}</version>
                <scope>test</scope>
            </dependency>
            <dependency>
                <groupId>org.clojars.runa</groupId>
                <artifactId>conjure</artifactId>
                <version>${conjure.version}</version>
                <scope>test</scope>
            </dependency>
            <dependency>
                <groupId>org.apache.thrift</groupId>
                <artifactId>libthrift</artifactId>
                <version>0.7.0</version>
                <scope>compile</scope>
            </dependency>
			<!-- used by examples/storm-starter -->
		    <dependency>
		      <groupId>junit</groupId>
		      <artifactId>junit</artifactId>
		      <version>3.8.1</version>
		      <scope>test</scope>
		    </dependency>
        </dependencies>
    </dependencyManagement>


    <dependencies>
        <!-- reply dependency adds leiningen-style REPL -->
        <dependency>
            <groupId>reply</groupId>
            <artifactId>reply</artifactId>
            <version>${reply.version}</version>
            <scope>provided</scope>
        </dependency>
    </dependencies>

    <repositories>
        <repository>
            <releases>
                <enabled>true</enabled>
            </releases>
            <snapshots>
                <enabled>false</enabled>
            </snapshots>
            <id>central</id>
            <url>http://repo1.maven.org/maven2/</url>
        </repository>
        <repository>
            <releases>
                <enabled>true</enabled>
            </releases>
            <snapshots>
                <enabled>true</enabled>
            </snapshots>
            <id>clojars</id>
            <url>https://clojars.org/repo/</url>
        </repository>
    </repositories>

    <build>

        <pluginManagement>
            <plugins>
                <plugin>
                    <groupId>org.apache.maven.plugins</groupId>
                    <artifactId>maven-assembly-plugin</artifactId>
                    <version>2.2.2</version>
                </plugin>
                <plugin>
                    <groupId>org.apache.maven.plugins</groupId>
                    <artifactId>maven-install-plugin</artifactId>
                    <version>2.4</version>
                </plugin>
                <plugin>
                    <groupId>org.apache.maven.plugins</groupId>
                    <artifactId>maven-compiler-plugin</artifactId>
                    <version>3.1</version>
                </plugin>
                <plugin>
                    <groupId>org.apache.maven.plugins</groupId>
                    <artifactId>maven-source-plugin</artifactId>
                    <version>2.2.1</version>
                </plugin>
                <plugin>
                    <groupId>org.apache.maven.plugins</groupId>
                    <artifactId>maven-javadoc-plugin</artifactId>
                    <version>2.9</version>
                </plugin>
                <plugin>
                    <groupId>org.apache.maven.plugins</groupId>
                    <artifactId>maven-jar-plugin</artifactId>
                    <version>2.4</version>
                </plugin>
                <plugin>
                    <groupId>org.apache.maven.plugins</groupId>
                    <artifactId>maven-release-plugin</artifactId>
                    <version>2.5</version>
                </plugin>
                <plugin>
                    <groupId>com.theoryinpractise</groupId>
                    <artifactId>clojure-maven-plugin</artifactId>
                    <version>1.3.18</version>
                    <extensions>true</extensions>
                </plugin>
                <plugin>
                    <groupId>org.apache.maven.plugins</groupId>
                    <artifactId>maven-surefire-report-plugin</artifactId>
                    <version>2.16</version>
                </plugin>

                <plugin>
                    <groupId>org.apache.maven.plugins</groupId>
                    <artifactId>maven-gpg-plugin</artifactId>
                    <version>1.4</version>
                </plugin>
                <plugin>
                    <groupId>org.apache.maven.plugins</groupId>
                    <artifactId>maven-shade-plugin</artifactId>
                    <version>2.2</version>
                </plugin>
                <plugin>
                    <groupId>org.apache.maven.plugins</groupId>
                    <artifactId>maven-project-info-reports-plugin</artifactId>
                    <version>2.7</version>
                </plugin>
                <plugin>
                    <groupId>org.apache.maven.plugins</groupId>
                    <artifactId>maven-site-plugin</artifactId>
                    <version>3.3</version>
                </plugin>
            </plugins>
        </pluginManagement>


        <plugins>
            <plugin>
                <groupId>org.apache.maven.plugins</groupId>
                <artifactId>maven-compiler-plugin</artifactId>
                <configuration>
                    <source>1.6</source>
                    <target>1.6</target>
                </configuration>
            </plugin>
            <plugin>
                <groupId>org.apache.maven.plugins</groupId>
                <artifactId>maven-release-plugin</artifactId>
                <configuration>
                    <autoVersionSubmodules>true</autoVersionSubmodules>
                    <tagNameFormat>v@{project.version}</tagNameFormat>
                </configuration>
            </plugin>
            <plugin>
                <groupId>com.theoryinpractise</groupId>
                <artifactId>clojure-maven-plugin</artifactId>
                <extensions>true</extensions>
            </plugin>
        </plugins>
    </build>

    <reporting>
        <plugins>
            <plugin>
                <groupId>org.apache.maven.plugins</groupId>
                <artifactId>maven-checkstyle-plugin</artifactId>
                <version>2.11</version>
                <reportSets>
                    <reportSet>
                        <reports>
                            <report>checkstyle</report>
                        </reports>
                    </reportSet>
                </reportSets>
            </plugin>
            <plugin>
                <groupId>org.apache.maven.plugins</groupId>
                <artifactId>maven-pmd-plugin</artifactId>
                <version>3.0.1</version>
            </plugin>
            <plugin>
                <groupId>org.apache.maven.plugins</groupId>
                <artifactId>maven-javadoc-plugin</artifactId>
            </plugin>
            <plugin>
                <groupId>org.apache.maven.plugins</groupId>
                <artifactId>maven-surefire-report-plugin</artifactId>
                <configuration>
                    <reportsDirectories>
                        <file>${project.build.directory}/test-reports</file>
                        <file>${project.build.directory}/surefire-reports</file>
                    </reportsDirectories>
                </configuration>
            </plugin>
            <plugin>
                <groupId>org.codehaus.mojo</groupId>
                <artifactId>taglist-maven-plugin</artifactId>
                <version>2.4</version>
                <configuration>
                    <tagListOptions>
                        <tagClasses>
                            <tagClass>
                                <displayName>Todo Work</displayName>
                                <tags>
                                    <tag>
                                        <matchString>TODO</matchString>
                                        <matchType>exact</matchType>
                                    </tag>
                                    <tag>
                                        <matchString>FIXME</matchString>
                                        <matchType>exact</matchType>
                                    </tag>
                                </tags>
                            </tagClass>
                        </tagClasses>
                    </tagListOptions>
                </configuration>
            </plugin>
            <plugin>
            <groupId>org.apache.maven.plugins</groupId>
            <artifactId>maven-javadoc-plugin</artifactId>
            </plugin>
            <plugin>
                <groupId>org.apache.rat</groupId>
                <artifactId>apache-rat-plugin</artifactId>
                <version>0.10</version>
                <configuration>
                    <excludeSubProjects>false</excludeSubProjects>
                    <excludes>
                        <!-- exclude maven artifacts -->
                        <exclude>**/target/**</exclude>
                        <!-- exclude intellij projects -->
                        <exclude>**/*.iml</exclude>

                        <!-- exclude CHANGELOG, VERSION, AND TODO files -->
                        <exclude>**/CHANGELOG.md</exclude>
                        <exclude>**/README.md</exclude>
                        <exclude>**/README.markdown</exclude>
                        <exclude>**/DEVELOPER.md</exclude>
                        <exclude>SECURITY.md</exclude>
                        <exclude>VERSION</exclude>
                        <exclude>TODO</exclude>
                        <!-- thrift-generated code -->
                        <exclude>**/src/py/**</exclude>

                        <!-- the following are in the NOTICE file -->
                        <exclude>**/src/ui/public/js/jquery-1.6.2.min.js</exclude>
                        <exclude>**/src/ui/public/js/jquery.cookies.2.2.0.min.js</exclude>
                        <exclude>**/src/ui/public/js/jquery.tablesorter.min.js</exclude>
                        <exclude>**/src/ui/public/js/arbor.js</exclude>
                        <exclude>**/src/ui/public/js/arbor-graphics.js</exclude>
                        <exclude>**/src/ui/public/js/arbor-tween.js</exclude>
                        <exclude>**/src/ui/public/js/jquery.mustache.js</exclude>
                        <exclude>**/src/ui/public/js/purl.js</exclude>

                        <!-- generated by shade plugin -->
                        <exclude>**/dependency-reduced-pom.xml</exclude>
                    </excludes>
                </configuration>
            </plugin>
        </plugins>
    </reporting>
</project><|MERGE_RESOLUTION|>--- conflicted
+++ resolved
@@ -197,13 +197,8 @@
         <clojure.tools.cli.version>0.2.4</clojure.tools.cli.version>
         <disruptor.version>3.2.1</disruptor.version>
         <jgrapht.version>0.9.0</jgrapht.version>
-<<<<<<< HEAD
         <guava.version>16.0.1</guava.version>
-        <logback-classic.version>1.0.6</logback-classic.version>
-=======
-        <guava.version>13.0</guava.version>
         <logback-classic.version>1.0.13</logback-classic.version>
->>>>>>> 6c4ff011
         <log4j-over-slf4j.version>1.6.6</log4j-over-slf4j.version>
         <netty.version>3.9.0.Final</netty.version>
         <clojure.tools.nrepl.version>0.2.3</clojure.tools.nrepl.version>
