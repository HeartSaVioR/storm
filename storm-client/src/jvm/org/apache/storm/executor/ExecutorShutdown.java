--- conflicted
+++ resolved
@@ -68,7 +68,6 @@
     }
 
     @Override
-<<<<<<< HEAD
     public void credentialsChanged(Credentials credentials) {
         TupleImpl tuple = new TupleImpl(executor.getWorkerTopologyContext(), new Values(credentials),
                 Constants.SYSTEM_COMPONENT_ID, (int) Constants.SYSTEM_TASK_ID, Constants.CREDENTIALS_CHANGED_STREAM_ID);
@@ -79,15 +78,10 @@
         } catch (InterruptedException e) {
             throw new RuntimeException(e);
         }
-=======
+    }
+
     public void loadChanged(LoadMapping loadMapping) {
         executor.reflectNewLoadMapping(loadMapping);
-    }
-
-    @Override
-    public boolean getBackPressureFlag() {
-        return executor.getBackpressure();
->>>>>>> 08038b6d
     }
 
     @Override
