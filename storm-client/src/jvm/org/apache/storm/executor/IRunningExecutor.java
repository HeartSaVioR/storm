/**
 * Licensed to the Apache Software Foundation (ASF) under one
 * or more contributor license agreements.  See the NOTICE file
 * distributed with this work for additional information
 * regarding copyright ownership.  The ASF licenses this file
 * to you under the Apache License, Version 2.0 (the
 * "License"); you may not use this file except in compliance
 * with the License.  You may obtain a copy of the License at
 *
 * http://www.apache.org/licenses/LICENSE-2.0
 *
 * Unless required by applicable law or agreed to in writing, software
 * distributed under the License is distributed on an "AS IS" BASIS,
 * WITHOUT WARRANTIES OR CONDITIONS OF ANY KIND, either express or implied.
 * See the License for the specific language governing permissions and
 * limitations under the License.
 */
package org.apache.storm.executor;

import org.apache.storm.generated.Credentials;
import org.apache.storm.generated.ExecutorStats;
import org.apache.storm.grouping.LoadMapping;

import java.util.List;

public interface IRunningExecutor {

    ExecutorStats renderStats();
    List<Long> getExecutorId();
    void credentialsChanged(Credentials credentials);
<<<<<<< HEAD
    Executor getExecutor();
=======
    void loadChanged(LoadMapping loadMapping);
    boolean getBackPressureFlag();
>>>>>>> 08038b6d
}<|MERGE_RESOLUTION|>--- conflicted
+++ resolved
@@ -28,10 +28,6 @@
     ExecutorStats renderStats();
     List<Long> getExecutorId();
     void credentialsChanged(Credentials credentials);
-<<<<<<< HEAD
     Executor getExecutor();
-=======
     void loadChanged(LoadMapping loadMapping);
-    boolean getBackPressureFlag();
->>>>>>> 08038b6d
 }