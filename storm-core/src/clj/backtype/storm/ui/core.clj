--- conflicted
+++ resolved
@@ -904,20 +904,15 @@
   (GET "/api/v1/cluster/configuration" [& m]
        (json-response (cluster-configuration)
                       (:callback m) :serialize-fn identity))
-<<<<<<< HEAD
-  (GET "/api/v1/cluster/summary" [& m]
-       (json-response (cluster-summary) (:callback m)))
-  (GET "/api/v1/nimbus/summary" [& m]
-    (json-response (nimbus-summary) (:callback m)))
-  (GET "/api/v1/supervisor/summary" [& m]
-=======
   (GET "/api/v1/cluster/summary" [:as {:keys [cookies servlet-request]} & m]
        (let [user (.getUserName http-creds-handler servlet-request)]
          (assert-authorized-user servlet-request "getClusterInfo")
          (json-response (cluster-summary user) (:callback m))))
+  (GET "/api/v1/nimbus/summary" [& m]
+    (assert-authorized-user servlet-request "getClusterInfo")
+    (json-response (nimbus-summary) (:callback m)))
   (GET "/api/v1/supervisor/summary" [:as {:keys [cookies servlet-request]} & m]
        (assert-authorized-user servlet-request "getClusterInfo")
->>>>>>> 23e630b1
        (json-response (supervisor-summary) (:callback m)))
   (GET "/api/v1/topology/summary" [:as {:keys [cookies servlet-request]} & m]
        (assert-authorized-user servlet-request "getClusterInfo")
