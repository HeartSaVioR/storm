;; Licensed to the Apache Software Foundation (ASF) under one
;; or more contributor license agreements.  See the NOTICE file
;; distributed with this work for additional information
;; regarding copyright ownership.  The ASF licenses this file
;; to you under the Apache License, Version 2.0 (the
;; "License"); you may not use this file except in compliance
;; with the License.  You may obtain a copy of the License at
;;
;; http://www.apache.org/licenses/LICENSE-2.0
;;
;; Unless required by applicable law or agreed to in writing, software
;; distributed under the License is distributed on an "AS IS" BASIS,
;; WITHOUT WARRANTIES OR CONDITIONS OF ANY KIND, either express or implied.
;; See the License for the specific language governing permissions and
;; limitations under the License.

(ns backtype.storm.ui.core
  (:use compojure.core)
  (:use ring.middleware.reload)
  (:use [hiccup core page-helpers])
  (:use [backtype.storm config util log])
  (:use [backtype.storm.ui helpers])
  (:use [backtype.storm.daemon [common :only [ACKER-COMPONENT-ID ACKER-INIT-STREAM-ID
                                              ACKER-ACK-STREAM-ID ACKER-FAIL-STREAM-ID system-id?]]])
  (:use [ring.adapter.jetty :only [run-jetty]])
  (:use [clojure.string :only [trim]])
  (:import [backtype.storm.utils Utils])
  (:import [backtype.storm.generated ExecutorSpecificStats
            ExecutorStats ExecutorSummary TopologyInfo SpoutStats BoltStats
            ErrorInfo ClusterSummary SupervisorSummary TopologySummary
            Nimbus$Client StormTopology GlobalStreamId RebalanceOptions
            KillOptions])
  (:import [java.io File])
  (:require [compojure.route :as route]
            [compojure.handler :as handler]
            [ring.util.response :as resp]
            [backtype.storm [thrift :as thrift]])
  (:import [org.apache.commons.lang StringEscapeUtils])
  (:gen-class))

(def ^:dynamic *STORM-CONF* (read-storm-config))

(defmacro with-nimbus
  [nimbus-sym & body]
  `(thrift/with-nimbus-connection
     [~nimbus-sym (*STORM-CONF* NIMBUS-HOST) (*STORM-CONF* NIMBUS-THRIFT-PORT)]
     ~@body))

(defn get-filled-stats
  [summs]
  (->> summs
       (map #(.get_stats ^ExecutorSummary %))
       (filter not-nil?)))

<<<<<<< HEAD
(defn read-storm-version []
=======
(defn read-storm-version
  "Returns a string containing the Storm version or 'Unknown'."
  []
>>>>>>> 2456f0aa
  (let [storm-home (System/getProperty "storm.home")
        release-path (format "%s/RELEASE" storm-home)
        release-file (File. release-path)]
    (if (and (.exists release-file) (.isFile release-file))
      (trim (slurp release-path))
      "Unknown")))

<<<<<<< HEAD
(defn component-type [^StormTopology topology id]
=======
;; TODO: What is the desired behavior if a particular component id
;; corresponded to both a bolt and spout. Where should the error
;; occur? -DCJ
(defn component-type
  "Returns the component type (either :bolt or :spout) for a given
  topology and component id. Returns nil if not found."
  [^StormTopology topology id]
>>>>>>> 2456f0aa
  (let [bolts (.get_bolts topology)
        spouts (.get_spouts topology)]
    (cond
      (.containsKey bolts id) :bolt
      (.containsKey spouts id) :spout)))

(defn executor-summary-type
  [topology ^ExecutorSummary s]
  (component-type topology (.get_component_id s)))

(defn add-pairs
  ([] [0 0])
  ([[a1 a2] [b1 b2]]
   [(+ a1 b1) (+ a2 b2)]))

(defn expand-averages
  [avg counts]
  (let [avg (clojurify-structure avg)
        counts (clojurify-structure counts)]
    (into {}
          (for [[slice streams] counts]
            [slice
             (into {}
                   (for [[stream c] streams]
                     [stream
                      [(* c (get-in avg [slice stream]))
                       c]]
                     ))]))))

<<<<<<< HEAD
(defn expand-averages-seq [average-seq counts-seq]
=======
(defn expand-averages-seq
  [average-seq counts-seq]
>>>>>>> 2456f0aa
  (->> (map vector average-seq counts-seq)
       (map #(apply expand-averages %))
       (apply merge-with (fn [s1 s2] (merge-with add-pairs s1 s2)))))

(defn- val-avg
  [[t c]]
  (if (= t 0) 0
    (double (/ t c))))

(defn aggregate-averages
  [average-seq counts-seq]
  (->> (expand-averages-seq average-seq counts-seq)
       (map-val
         (fn [s]
           (map-val val-avg s)))))

(defn aggregate-counts
  [counts-seq]
  (->> counts-seq
       (map clojurify-structure)
       (apply merge-with
              (fn [s1 s2]
                (merge-with + s1 s2)))))

(defn aggregate-avg-streams
  [avg counts]
  (let [expanded (expand-averages avg counts)]
    (->> expanded
         (map-val #(reduce add-pairs (vals %)))
         (map-val val-avg))))

(defn aggregate-count-streams
  [stats]
  (->> stats
       (map-val #(reduce + (vals %)))))

(defn aggregate-common-stats
  [stats-seq]
  {:emitted (aggregate-counts (map #(.get_emitted ^ExecutorStats %) stats-seq))
   :transferred (aggregate-counts (map #(.get_transferred ^ExecutorStats %) stats-seq))})

(defn mk-include-sys-fn
  [include-sys?]
  (if include-sys?
    (fn [_] true)
    (fn [stream] (and (string? stream) (not (system-id? stream))))))

<<<<<<< HEAD
(defn is-ack-stream [stream]
=======
(defn is-ack-stream
  [stream]
>>>>>>> 2456f0aa
  (let [acker-streams
        [ACKER-INIT-STREAM-ID
         ACKER-ACK-STREAM-ID
         ACKER-FAIL-STREAM-ID]]
    (every? #(not= %1 stream) acker-streams)))

<<<<<<< HEAD
(defn pre-process [stream-summary include-sys?]
=======
(defn pre-process
  [stream-summary include-sys?]
>>>>>>> 2456f0aa
  (let [filter-fn (mk-include-sys-fn include-sys?)
        emitted (:emitted stream-summary)
        emitted (into {} (for [[window stat] emitted]
                           {window (filter-key filter-fn stat)}))
        transferred (:transferred stream-summary)
        transferred (into {} (for [[window stat] transferred]
                               {window (filter-key filter-fn stat)}))
        stream-summary (-> stream-summary (dissoc :emitted) (assoc :emitted emitted))
        stream-summary (-> stream-summary (dissoc :transferred) (assoc :transferred transferred))]
    stream-summary))

(defn aggregate-bolt-stats
  [stats-seq include-sys?]
  (let [stats-seq (collectify stats-seq)]
    (merge (pre-process (aggregate-common-stats stats-seq) include-sys?)
           {:acked
            (aggregate-counts (map #(.. ^ExecutorStats % get_specific get_bolt get_acked)
                                   stats-seq))
            :failed
            (aggregate-counts (map #(.. ^ExecutorStats % get_specific get_bolt get_failed)
                                   stats-seq))
            :executed
            (aggregate-counts (map #(.. ^ExecutorStats % get_specific get_bolt get_executed)
                                   stats-seq))
            :process-latencies
            (aggregate-averages (map #(.. ^ExecutorStats % get_specific get_bolt get_process_ms_avg)
                                     stats-seq)
                                (map #(.. ^ExecutorStats % get_specific get_bolt get_acked)
                                     stats-seq))
            :execute-latencies
            (aggregate-averages (map #(.. ^ExecutorStats % get_specific get_bolt get_execute_ms_avg)
                                     stats-seq)
                                (map #(.. ^ExecutorStats % get_specific get_bolt get_executed)
                                     stats-seq))})))

(defn aggregate-spout-stats
  [stats-seq include-sys?]
  (let [stats-seq (collectify stats-seq)]
    (merge (pre-process (aggregate-common-stats stats-seq) include-sys?)
           {:acked
            (aggregate-counts (map #(.. ^ExecutorStats % get_specific get_spout get_acked)
                                   stats-seq))
            :failed
            (aggregate-counts (map #(.. ^ExecutorStats % get_specific get_spout get_failed)
                                   stats-seq))
            :complete-latencies
            (aggregate-averages (map #(.. ^ExecutorStats % get_specific get_spout get_complete_ms_avg)
                                     stats-seq)
                                (map #(.. ^ExecutorStats % get_specific get_spout get_acked)
                                     stats-seq))})))

(defn aggregate-bolt-streams
  [stats]
  {:acked (aggregate-count-streams (:acked stats))
   :failed (aggregate-count-streams (:failed stats))
   :emitted (aggregate-count-streams (:emitted stats))
   :transferred (aggregate-count-streams (:transferred stats))
   :process-latencies (aggregate-avg-streams (:process-latencies stats)
                                             (:acked stats))
   :executed (aggregate-count-streams (:executed stats))
   :execute-latencies (aggregate-avg-streams (:execute-latencies stats)
                                             (:executed stats))})

(defn aggregate-spout-streams
  [stats]
  {:acked (aggregate-count-streams (:acked stats))
   :failed (aggregate-count-streams (:failed stats))
   :emitted (aggregate-count-streams (:emitted stats))
   :transferred (aggregate-count-streams (:transferred stats))
   :complete-latencies (aggregate-avg-streams (:complete-latencies stats)
                                              (:acked stats))})

(defn spout-summary?
  [topology s]
  (= :spout (executor-summary-type topology s)))

(defn bolt-summary?
  [topology s]
  (= :bolt (executor-summary-type topology s)))

<<<<<<< HEAD
(defn group-by-comp [summs]
=======
(defn group-by-comp
  [summs]
>>>>>>> 2456f0aa
  (let [ret (group-by #(.get_component_id ^ExecutorSummary %) summs)]
    (into (sorted-map) ret )))

(defn error-subset
  [error-str]
  (apply str (take 200 error-str)))

(defn most-recent-error
  [errors-list]
  (let [error (->> errors-list
                   (sort-by #(.get_error_time_secs ^ErrorInfo %))
                   reverse
                   first)]
    (if error
      (error-subset (.get_error ^ErrorInfo error))
      "")))

<<<<<<< HEAD
(defn component-task-summs [^TopologyInfo summ topology id]
=======
(defn component-task-summs
  [^TopologyInfo summ topology id]
>>>>>>> 2456f0aa
  (let [spout-summs (filter (partial spout-summary? topology) (.get_executors summ))
        bolt-summs (filter (partial bolt-summary? topology) (.get_executors summ))
        spout-comp-summs (group-by-comp spout-summs)
        bolt-comp-summs (group-by-comp bolt-summs)
        ret (if (contains? spout-comp-summs id)
              (spout-comp-summs id)
              (bolt-comp-summs id))]
<<<<<<< HEAD
    (sort-by #(-> ^ExecutorSummary % .get_executor_info .get_task_start) ret)
    ))
=======
    (sort-by #(-> ^ExecutorSummary % .get_executor_info .get_task_start) ret)))
>>>>>>> 2456f0aa

(defn worker-log-link [host port]
  (url-format "http://%s:%s/log?file=worker-%s.log"
              host (*STORM-CONF* LOGVIEWER-PORT) port))

(defn compute-executor-capacity
  [^ExecutorSummary e]
  (let [stats (.get_stats e)
        stats (if stats
                (-> stats
                    (aggregate-bolt-stats true)
                    (aggregate-bolt-streams)
                    swap-map-order
                    (get "600")))
        uptime (nil-to-zero (.get_uptime_secs e))
        window (if (< uptime 600) uptime 600)
        executed (-> stats :executed nil-to-zero)
        latency (-> stats :execute-latencies nil-to-zero)]
    (if (> window 0)
      (div (* executed latency) (* 1000 window)))))

(defn compute-bolt-capacity
  [executors]
  (->> executors
       (map compute-executor-capacity)
       (map nil-to-zero)
       (apply max)))

<<<<<<< HEAD
(defn spout-streams-stats [summs include-sys?]
  (let [stats-seq (get-filled-stats summs)]
    (aggregate-spout-streams
     (aggregate-spout-stats
      stats-seq include-sys?))))

(defn bolt-streams-stats [summs include-sys?]
  (let [stats-seq (get-filled-stats summs)]
    (aggregate-bolt-streams
     (aggregate-bolt-stats
      stats-seq include-sys?))))

(defn total-aggregate-stats [spout-summs bolt-summs include-sys?]
=======
(defn spout-streams-stats
  [summs include-sys?]
  (let [stats-seq (get-filled-stats summs)]
    (aggregate-spout-streams
      (aggregate-spout-stats
        stats-seq include-sys?))))

(defn bolt-streams-stats
  [summs include-sys?]
  (let [stats-seq (get-filled-stats summs)]
    (aggregate-bolt-streams
      (aggregate-bolt-stats
        stats-seq include-sys?))))

(defn total-aggregate-stats
  [spout-summs bolt-summs include-sys?]
>>>>>>> 2456f0aa
  (let [spout-stats (get-filled-stats spout-summs)
        bolt-stats (get-filled-stats bolt-summs)
        agg-spout-stats (-> spout-stats
                            (aggregate-spout-stats include-sys?)
                            aggregate-spout-streams)
        agg-bolt-stats (-> bolt-stats
                           (aggregate-bolt-stats include-sys?)
                           aggregate-bolt-streams)]
    (merge-with
<<<<<<< HEAD
     (fn [s1 s2]
       (merge-with + s1 s2))
     (select-keys agg-bolt-stats [:emitted :transferred :acked :failed :complete-latencies])
     (select-keys agg-spout-stats [:emitted :transferred :acked :failed :complete-latencies])
     )))

(defn stats-times [stats-map]
=======
      (fn [s1 s2]
        (merge-with + s1 s2))
      (select-keys
        agg-bolt-stats
        [:emitted :transferred :acked :failed :complete-latencies])
      (select-keys
        agg-spout-stats
        [:emitted :transferred :acked :failed :complete-latencies]))))

(defn stats-times
  [stats-map]
>>>>>>> 2456f0aa
  (sort-by #(Integer/parseInt %)
           (-> stats-map
               clojurify-structure
               (dissoc ":all-time")
               keys)))

<<<<<<< HEAD
(defn window-hint [window]
=======
(defn window-hint
  [window]
>>>>>>> 2456f0aa
  (if (= window ":all-time")
    "All time"
    (pretty-uptime-sec window)))

(defn topology-action-button
  [id name action command is-wait default-wait enabled]
  [:input {:type "button"
           :value action
           (if enabled :enabled :disabled) ""
           :onclick (str "confirmAction('"
                         (StringEscapeUtils/escapeJavaScript id) "', '"
                         (StringEscapeUtils/escapeJavaScript name) "', '"
                         command "', " is-wait ", " default-wait ")")}])

<<<<<<< HEAD
(defn sanitize-stream-name [name]
=======
(defn sanitize-stream-name
  [name]
>>>>>>> 2456f0aa
  (let [sym-regex #"(?![A-Za-z_\-:\.])."]
    (str
     (if (re-find #"^[A-Za-z]" name)
       (clojure.string/replace name sym-regex "_")
       (clojure.string/replace (str \s name) sym-regex "_"))
     (hash name))))

<<<<<<< HEAD
(defn sanitize-transferred [transferred]
  (into {}
        (for [[time, stream-map] transferred]
          [time, (into {} 
                       (for [[stream, trans] stream-map]
                         [(sanitize-stream-name stream), trans]))])))

(defn visualization-data [spout-bolt spout-comp-summs bolt-comp-summs window storm-id]
  (let [components (for [[id spec] spout-bolt]
            [id 
=======
(defn sanitize-transferred
  [transferred]
  (into {}
        (for [[time, stream-map] transferred]
          [time, (into {}
                       (for [[stream, trans] stream-map]
                         [(sanitize-stream-name stream), trans]))])))

(defn visualization-data
  [spout-bolt spout-comp-summs bolt-comp-summs window storm-id]
  (let [components (for [[id spec] spout-bolt]
            [id
>>>>>>> 2456f0aa
             (let [inputs (.get_inputs (.get_common spec))
                   bolt-summs (get bolt-comp-summs id)
                   spout-summs (get spout-comp-summs id)
                   bolt-cap (if bolt-summs
                              (compute-bolt-capacity bolt-summs)
                              0)]
<<<<<<< HEAD
               {
                :type                (if bolt-summs
                                       "bolt"
                                       "spout")

                :capacity            bolt-cap

                :latency             (if bolt-summs
                                       (get-in (bolt-streams-stats bolt-summs true) [:process-latencies window])
                                       (get-in (spout-streams-stats spout-summs true) [:complete-latencies window]))

                :transferred         (or
                                      (get-in (spout-streams-stats spout-summs true) [:transferred window]) 
                                      (get-in (bolt-streams-stats bolt-summs true) [:transferred window]))
                :stats               (let [mapfn (fn [dat]
                                                   (map (fn [^ExecutorSummary summ]
                                                          {:host (.get_host summ)
                                                           :port (.get_port summ)
                                                           :uptime_secs (.get_uptime_secs summ)
                                                           :transferred (if-let [stats (.get_stats summ)]
                                                                          (sanitize-transferred (.get_transferred stats)))})
                                                        dat))]
                                       (if bolt-summs
                                         (mapfn bolt-summs)
                                         (mapfn spout-summs)))

                :link                (url-format "/component.html?id=%s&topology_id=%s" id storm-id)

                :inputs              (for [[global-stream-id group] inputs]
                                       {:component (.get_componentId global-stream-id) 
                                        :stream (.get_streamId global-stream-id)
                                        :sani-stream (sanitize-stream-name (.get_streamId global-stream-id))
                                        :grouping (clojure.core/name (thrift/grouping-type group))})})])]
=======
               {:type (if bolt-summs "bolt" "spout")
                :capacity bolt-cap
                :latency (if bolt-summs
                           (get-in
                             (bolt-streams-stats bolt-summs true)
                             [:process-latencies window])
                           (get-in
                             (spout-streams-stats spout-summs true)
                             [:complete-latencies window]))
                :transferred (or
                               (get-in
                                 (spout-streams-stats spout-summs true)
                                 [:transferred window])
                               (get-in
                                 (bolt-streams-stats bolt-summs true)
                                 [:transferred window]))
                :stats (let [mapfn (fn [dat]
                                     (map (fn [^ExecutorSummary summ]
                                            {:host (.get_host summ)
                                             :port (.get_port summ)
                                             :uptime_secs (.get_uptime_secs summ)
                                             :transferred (if-let [stats (.get_stats summ)]
                                                            (sanitize-transferred (.get_transferred stats)))})
                                          dat))]
                         (if bolt-summs
                           (mapfn bolt-summs)
                           (mapfn spout-summs)))
                :link (url-format "/component.html?id=%s&topology_id=%s" id storm-id)
                :inputs (for [[global-stream-id group] inputs]
                          {:component (.get_componentId global-stream-id)
                           :stream (.get_streamId global-stream-id)
                           :sani-stream (sanitize-stream-name (.get_streamId global-stream-id))
                           :grouping (clojure.core/name (thrift/grouping-type group))})})])]
>>>>>>> 2456f0aa
    (into {} (doall components))))

(defn stream-boxes [datmap]
  (let [filter-fn (mk-include-sys-fn true)
        streams
        (vec (doall (distinct
                     (apply concat
                            (for [[k v] datmap]
                              (for [m (get v :inputs)]
<<<<<<< HEAD
                                { :stream (get m :stream) :sani-stream (get m :sani-stream) :checked (is-ack-stream (get m :stream))}))))))]
    (map (fn [row] 
           {:row row}) (partition 4 4 nil streams))))
  
(defn mk-visualization-data [id window include-sys?]
  (with-nimbus nimbus
=======
                                {:stream (get m :stream)
                                 :sani-stream (get m :sani-stream)
                                 :checked (is-ack-stream (get m :stream))}))))))]
    (map (fn [row]
           {:row row}) (partition 4 4 nil streams))))

(defn mk-visualization-data [id window include-sys?]
  (with-nimbus
    nimbus
>>>>>>> 2456f0aa
    (let [window (if window window ":all-time")
          topology (.getTopology ^Nimbus$Client nimbus id)
          spouts (.get_spouts topology)
          bolts (.get_bolts topology)
          summ (.getTopologyInfo ^Nimbus$Client nimbus id)
<<<<<<< HEAD
          spout-summs (filter (partial spout-summary? topology) (.get_executors summ))
          bolt-summs (filter (partial bolt-summary? topology) (.get_executors summ))
          spout-comp-summs (group-by-comp spout-summs)
          bolt-comp-summs (group-by-comp bolt-summs)
          bolt-comp-summs (filter-key (mk-include-sys-fn include-sys?) bolt-comp-summs)
          topology-conf (from-json (.getTopologyConf ^Nimbus$Client nimbus id))]
      (visualization-data 
       (merge (hashmap-to-persistent spouts)
              (hashmap-to-persistent bolts))
       spout-comp-summs 
       bolt-comp-summs 
       window 
       id))))
=======
          execs (.get_executors summ)
          spout-summs (filter (partial spout-summary? topology) execs)
          bolt-summs (filter (partial bolt-summary? topology) execs)
          spout-comp-summs (group-by-comp spout-summs)
          bolt-comp-summs (group-by-comp bolt-summs)
          bolt-comp-summs (filter-key (mk-include-sys-fn include-sys?)
                                      bolt-comp-summs)
          topology-conf (from-json
                          (.getTopologyConf ^Nimbus$Client nimbus id))]
      (visualization-data
        (merge (hashmap-to-persistent spouts)
               (hashmap-to-persistent bolts))
        spout-comp-summs bolt-comp-summs window id))))
>>>>>>> 2456f0aa

(defn cluster-configuration []
  (with-nimbus nimbus
    (.getNimbusConf ^Nimbus$Client nimbus)))

(defn cluster-summary
  ([]
     (with-nimbus nimbus
        (cluster-summary (.getClusterInfo ^Nimbus$Client nimbus))))
  ([^ClusterSummary summ]
     (let [sups (.get_supervisors summ)
        used-slots (reduce + (map #(.get_num_used_workers ^SupervisorSummary %) sups))
        total-slots (reduce + (map #(.get_num_workers ^SupervisorSummary %) sups))
        free-slots (- total-slots used-slots)
        total-tasks (->> (.get_topologies summ)
                         (map #(.get_num_tasks ^TopologySummary %))
                         (reduce +))
        total-executors (->> (.get_topologies summ)
                             (map #(.get_num_executors ^TopologySummary %))
                             (reduce +))]
<<<<<<< HEAD
       { "stormVersion" (read-storm-version)
         "nimbusUptime" (pretty-uptime-sec (.get_nimbus_uptime_secs summ))
         "supervisors" (count sups)
         "slotsTotal" total-slots
         "slotsUsed"  used-slots
         "slotsFree" free-slots
         "executorsTotal" total-executors
         "tasksTotal" total-tasks })))

(defn supervisor-summary
  ([]
     (with-nimbus nimbus
       (supervisor-summary (.get_supervisors (.getClusterInfo ^Nimbus$Client nimbus)))
       ))
  ([summs]
     {"supervisors"
      (for [^SupervisorSummary s summs]
            {"id" (.get_supervisor_id s)
             "host" (.get_host s)
             "uptime" (pretty-uptime-sec (.get_uptime_secs s))
             "slotsTotal" (.get_num_workers s)
             "slotsUsed" (.get_num_used_workers s)})}))

(defn all-topologies-summary
  ([]
     (with-nimbus nimbus
       (all-topologies-summary (.get_topologies (.getClusterInfo ^Nimbus$Client nimbus)))))
  ([summs]
     {"topologies"
      (for [^TopologySummary t summs]
        {"id" (.get_id t)
         "name" (.get_name t)
         "status" (.get_status t)
         "uptime" (pretty-uptime-sec (.get_uptime_secs t))
         "tasksTotal" (.get_num_tasks t)
         "workersTotal" (.get_num_workers t)
         "executorsTotal" (.get_num_executors t)})
      }))
=======
       {"stormVersion" (read-storm-version)
        "nimbusUptime" (pretty-uptime-sec (.get_nimbus_uptime_secs summ))
        "supervisors" (count sups)
        "slotsTotal" total-slots
        "slotsUsed"  used-slots
        "slotsFree" free-slots
        "executorsTotal" total-executors
        "tasksTotal" total-tasks})))

(defn supervisor-summary
  ([]
   (with-nimbus nimbus
                (supervisor-summary
                  (.get_supervisors (.getClusterInfo ^Nimbus$Client nimbus)))))
  ([summs]
   {"supervisors"
    (for [^SupervisorSummary s summs]
      {"id" (.get_supervisor_id s)
       "host" (.get_host s)
       "uptime" (pretty-uptime-sec (.get_uptime_secs s))
       "slotsTotal" (.get_num_workers s)
       "slotsUsed" (.get_num_used_workers s)})}))

(defn all-topologies-summary
  ([]
   (with-nimbus
     nimbus
     (all-topologies-summary
       (.get_topologies (.getClusterInfo ^Nimbus$Client nimbus)))))
  ([summs]
   {"topologies"
    (for [^TopologySummary t summs]
      {"id" (.get_id t)
       "name" (.get_name t)
       "status" (.get_status t)
       "uptime" (pretty-uptime-sec (.get_uptime_secs t))
       "tasksTotal" (.get_num_tasks t)
       "workersTotal" (.get_num_workers t)
       "executorsTotal" (.get_num_executors t)})}))
>>>>>>> 2456f0aa

(defn topology-stats [id window stats]
  (let [times (stats-times (:emitted stats))
        display-map (into {} (for [t times] [t pretty-uptime-sec]))
        display-map (assoc display-map ":all-time" (fn [_] "All time"))]
    (for [k (concat times [":all-time"])
<<<<<<< HEAD
           :let [disp ((display-map k) k)]]
      { "windowPretty" disp
        "window" k
        "emitted" (get-in stats [:emitted k])
        "transferred" (get-in stats [:transferred k])
        "completeLatency" (float-str (get-in stats [:complete-latencies k]))
        "acked" (get-in stats [:acked k])
        "failed" (get-in stats [:failed k])
        }
      )))
=======
          :let [disp ((display-map k) k)]]
      {"windowPretty" disp
       "window" k
       "emitted" (get-in stats [:emitted k])
       "transferred" (get-in stats [:transferred k])
       "completeLatency" (float-str (get-in stats [:complete-latencies k]))
       "acked" (get-in stats [:acked k])
       "failed" (get-in stats [:failed k])})))
>>>>>>> 2456f0aa

(defn spout-comp [top-id summ-map errors window include-sys?]
  (for [[id summs] summ-map
        :let [stats-seq (get-filled-stats summs)
              stats (aggregate-spout-streams
                     (aggregate-spout-stats
                      stats-seq include-sys?))]]
    {"spoutId" id
     "executors" (count summs)
     "tasks" (sum-tasks summs)
     "emitted" (get-in stats [:emitted window])
     "transferred" (get-in stats [:transferred window])
     "completeLatency" (float-str (get-in stats [:complete-latencies window]))
     "acked" (get-in stats [:acked window])
     "failed" (get-in stats [:failed window])
<<<<<<< HEAD
     "lastError" (most-recent-error (get errors id))
     }))
=======
     "lastError" (most-recent-error (get errors id))}))
>>>>>>> 2456f0aa

(defn bolt-comp [top-id summ-map errors window include-sys?]
  (for [[id summs] summ-map
        :let [stats-seq (get-filled-stats summs)
              stats (aggregate-bolt-streams
                     (aggregate-bolt-stats
<<<<<<< HEAD
                      stats-seq include-sys?))
              ]]
=======
                      stats-seq include-sys?))]]
>>>>>>> 2456f0aa
    {"boltId" id
     "executors" (count summs)
     "tasks" (sum-tasks summs)
     "emitted" (get-in stats [:emitted window])
     "transferred" (get-in stats [:transferred window])
     "capacity" (float-str (nil-to-zero (compute-bolt-capacity summs)))
     "executeLatency" (float-str (get-in stats [:execute-latencies window]))
     "executed" (get-in stats [:executed window])
     "processLatency" (float-str (get-in stats [:process-latencies window]))
     "acked" (get-in stats [:acked window])
     "failed" (get-in stats [:failed window])
<<<<<<< HEAD
     "lastError" (most-recent-error (get errors id))
     }
    ))

(defn topology-summary [^TopologyInfo summ]
  (let [executors (.get_executors summ)
        workers (set (for [^ExecutorSummary e executors] [(.get_host e) (.get_port e)]))]
=======
     "lastError" (most-recent-error (get errors id))}))

(defn topology-summary [^TopologyInfo summ]
  (let [executors (.get_executors summ)
        workers (set (for [^ExecutorSummary e executors]
                       [(.get_host e) (.get_port e)]))]
>>>>>>> 2456f0aa
      {"id" (.get_id summ)
       "name" (.get_name summ)
       "status" (.get_status summ)
       "uptime" (pretty-uptime-sec (.get_uptime_secs summ))
       "tasksTotal" (sum-tasks executors)
       "workersTotal" (count workers)
<<<<<<< HEAD
       "executorsTotal" (count executors)}
      ))
=======
       "executorsTotal" (count executors)}))
>>>>>>> 2456f0aa

(defn spout-summary-json [topology-id id stats window]
  (let [times (stats-times (:emitted stats))
        display-map (into {} (for [t times] [t pretty-uptime-sec]))
        display-map (assoc display-map ":all-time" (fn [_] "All time"))]
     (for [k (concat times [":all-time"])
           :let [disp ((display-map k) k)]]
       {"windowPretty" disp
        "window" k
        "emitted" (get-in stats [:emitted k])
        "transferred" (get-in stats [:transferred k])
        "completeLatency" (float-str (get-in stats [:complete-latencies k]))
        "acked" (get-in stats [:acked k])
<<<<<<< HEAD
        "failed" (get-in stats [:failed k])
        }
       )))
=======
        "failed" (get-in stats [:failed k])})))
>>>>>>> 2456f0aa

(defn topology-page [id window include-sys?]
  (with-nimbus nimbus
    (let [window (if window window ":all-time")
          window-hint (window-hint window)
          summ (.getTopologyInfo ^Nimbus$Client nimbus id)
          topology (.getTopology ^Nimbus$Client nimbus id)
          topology-conf (from-json (.getTopologyConf ^Nimbus$Client nimbus id))
          spout-summs (filter (partial spout-summary? topology) (.get_executors summ))
          bolt-summs (filter (partial bolt-summary? topology) (.get_executors summ))
          spout-comp-summs (group-by-comp spout-summs)
          bolt-comp-summs (group-by-comp bolt-summs)
          bolt-comp-summs (filter-key (mk-include-sys-fn include-sys?) bolt-comp-summs)
          name (.get_name summ)
          status (.get_status summ)
          msg-timeout (topology-conf TOPOLOGY-MESSAGE-TIMEOUT-SECS)
          spouts (.get_spouts topology)
          bolts (.get_bolts topology)
          visualizer-data (visualization-data (merge (hashmap-to-persistent spouts)
                                                     (hashmap-to-persistent bolts))
                                              spout-comp-summs
                                              bolt-comp-summs
                                              window
<<<<<<< HEAD
                                              id)
          ]
=======
                                              id)]
>>>>>>> 2456f0aa
      (merge
       (topology-summary summ)
       {"window" window
        "windowHint" window-hint
        "msgTimeout" msg-timeout
        "topologyStats" (topology-stats id window (total-aggregate-stats spout-summs bolt-summs include-sys?))
        "spouts" (spout-comp id spout-comp-summs (.get_errors summ) window include-sys?)
        "bolts" (bolt-comp id bolt-comp-summs (.get_errors summ) window include-sys?)
        "configuration" topology-conf
<<<<<<< HEAD
        "visualizationTable" (stream-boxes visualizer-data)
        })
      )))


(defn spout-output-stats [stream-summary window]
=======
        "visualizationTable" (stream-boxes visualizer-data)}))))

(defn spout-output-stats
  [stream-summary window]
>>>>>>> 2456f0aa
  (let [stream-summary (map-val swap-map-order (swap-map-order stream-summary))]
    (for [[s stats] (stream-summary window)]
      {"stream" s
       "emitted" (nil-to-zero (:emitted stats))
       "transferred" (nil-to-zero (:transferred stats))
       "completeLatency" (float-str (:complete-latencies stats))
       "acked" (nil-to-zero (:acked stats))
<<<<<<< HEAD
       "failed" (nil-to-zero (:failed stats))
       }
      )))

(defn spout-executor-stats [topology-id executors window include-sys?]
=======
       "failed" (nil-to-zero (:failed stats))})))

(defn spout-executor-stats
  [topology-id executors window include-sys?]
>>>>>>> 2456f0aa
  (for [^ExecutorSummary e executors
        :let [stats (.get_stats e)
              stats (if stats
                      (-> stats
                          (aggregate-spout-stats include-sys?)
                          aggregate-spout-streams
                          swap-map-order
                          (get window)))]]
    {"id" (pretty-executor-info (.get_executor_info e))
     "uptime" (pretty-uptime-sec (.get_uptime_secs e))
     "host" (.get_host e)
     "port" (.get_port e)
     "emitted" (nil-to-zero (:emitted stats))
     "transferred" (nil-to-zero (:transferred stats))
     "completeLatency" (float-str (:complete-latencies stats))
     "acked" (nil-to-zero (:acked stats))
     "failed" (nil-to-zero (:failed stats))
<<<<<<< HEAD
     "workerLogLink" (worker-log-link (.get_host e) (.get_port e))
     }
  ))

(defn component-errors [errors-list]
=======
     "workerLogLink" (worker-log-link (.get_host e) (.get_port e))}))

(defn component-errors
  [errors-list]
>>>>>>> 2456f0aa
  (let [errors (->> errors-list
                    (sort-by #(.get_error_time_secs ^ErrorInfo %))
                    reverse)]
    {"componentErrors"
     (for [^ErrorInfo e errors]
       {"time" (date-str (.get_error_time_secs e))
<<<<<<< HEAD
         "error" (.get_error e)
         })}))

(defn spout-stats [window ^TopologyInfo topology-info component executors include-sys?]
=======
        "error" (.get_error e)})}))

(defn spout-stats
  [window ^TopologyInfo topology-info component executors include-sys?]
>>>>>>> 2456f0aa
  (let [window-hint (str " (" (window-hint window) ")")
        stats (get-filled-stats executors)
        stream-summary (-> stats (aggregate-spout-stats include-sys?))
        summary (-> stream-summary aggregate-spout-streams)]
<<<<<<< HEAD
    {"spoutSummary" (spout-summary-json (.get_id topology-info) component summary window)
     "outputStats" (spout-output-stats stream-summary window)
     "executorStats" (spout-executor-stats (.get_id topology-info) executors window include-sys?)}
     ))

(defn bolt-summary [topology-id id stats window]
=======
    {"spoutSummary" (spout-summary-json
                      (.get_id topology-info) component summary window)
     "outputStats" (spout-output-stats stream-summary window)
     "executorStats" (spout-executor-stats (.get_id topology-info)
                                           executors window include-sys?)}))

(defn bolt-summary
  [topology-id id stats window]
>>>>>>> 2456f0aa
  (let [times (stats-times (:emitted stats))
        display-map (into {} (for [t times] [t pretty-uptime-sec]))
        display-map (assoc display-map ":all-time" (fn [_] "All time"))]
    (for [k (concat times [":all-time"])
          :let [disp ((display-map k) k)]]
      {"window" k
       "windowPretty" disp
       "emitted" (get-in stats [:emitted k])
       "transferred" (get-in stats [:transferred k])
       "executeLatency" (float-str (get-in stats [:execute-latencies k]))
       "executed" (get-in stats [:executed k])
       "processLatency" (float-str (get-in stats [:process-latencies k]))
       "acked" (get-in stats [:acked k])
       "failed" (get-in stats [:failed k])})))

<<<<<<< HEAD
(defn bolt-output-stats [stream-summary window]
=======
(defn bolt-output-stats
  [stream-summary window]
>>>>>>> 2456f0aa
  (let [stream-summary (-> stream-summary
                           swap-map-order
                           (get window)
                           (select-keys [:emitted :transferred])
                           swap-map-order)]
    (for [[s stats] stream-summary]
      {"stream" s
        "emitted" (nil-to-zero (:emitted stats))
<<<<<<< HEAD
        "transferred" (nil-to-zero (:transferred stats))}
    )))

(defn bolt-input-stats [stream-summary window]
  (let [stream-summary (-> stream-summary
                           swap-map-order
                           (get window)
                           (select-keys [:acked :failed :process-latencies :executed :execute-latencies])
                           swap-map-order)]
    (for [[^GlobalStreamId s stats] stream-summary]
      {"component" (.get_componentId s)
        "stream" (.get_streamId s)
        "executeLatency" (float-str (:execute-latencies stats))
        "processLatency" (float-str (:execute-latencies stats))
        "executed" (nil-to-zero (:executed stats))
        "acked" (nil-to-zero (:acked stats))
        "failed" (nil-to-zero (:failed stats))
        })))

(defn bolt-executor-stats [topology-id executors window include-sys?]
=======
        "transferred" (nil-to-zero (:transferred stats))})))

(defn bolt-input-stats
  [stream-summary window]
  (let [stream-summary
        (-> stream-summary
            swap-map-order
            (get window)
            (select-keys [:acked :failed :process-latencies
                          :executed :execute-latencies])
            swap-map-order)]
    (for [[^GlobalStreamId s stats] stream-summary]
      {"component" (.get_componentId s)
       "stream" (.get_streamId s)
       "executeLatency" (float-str (:execute-latencies stats))
       "processLatency" (float-str (:execute-latencies stats))
       "executed" (nil-to-zero (:executed stats))
       "acked" (nil-to-zero (:acked stats))
       "failed" (nil-to-zero (:failed stats))})))

(defn bolt-executor-stats
  [topology-id executors window include-sys?]
>>>>>>> 2456f0aa
  (for [^ExecutorSummary e executors
        :let [stats (.get_stats e)
              stats (if stats
                      (-> stats
                          (aggregate-bolt-stats include-sys?)
                          (aggregate-bolt-streams)
                          swap-map-order
                          (get window)))]]
    {"id" (pretty-executor-info (.get_executor_info e))
<<<<<<< HEAD
      "uptime" (pretty-uptime-sec (.get_uptime_secs e))
      "host" (.get_host e)
      "port" (.get_port e)
      "emitted" (nil-to-zero (:emitted stats))
      "transferred" (nil-to-zero (:transferred stats))
      "capacity" (float-str (nil-to-zero (compute-executor-capacity e)))
      "executeLatency" (float-str (:execute-latencies stats))
      "executed" (nil-to-zero (:executed stats))
      "processLatency" (float-str (:process-latencies stats))
      "acked" (nil-to-zero (:acked stats))
      "failed" (nil-to-zero (:failed stats))
      "workerLogLink" (worker-log-link (.get_host e) (.get_port e))
      }))

(defn bolt-stats [window ^TopologyInfo topology-info component executors include-sys?]
=======
     "uptime" (pretty-uptime-sec (.get_uptime_secs e))
     "host" (.get_host e)
     "port" (.get_port e)
     "emitted" (nil-to-zero (:emitted stats))
     "transferred" (nil-to-zero (:transferred stats))
     "capacity" (float-str (nil-to-zero (compute-executor-capacity e)))
     "executeLatency" (float-str (:execute-latencies stats))
     "executed" (nil-to-zero (:executed stats))
     "processLatency" (float-str (:process-latencies stats))
     "acked" (nil-to-zero (:acked stats))
     "failed" (nil-to-zero (:failed stats))
     "workerLogLink" (worker-log-link (.get_host e) (.get_port e))}))

(defn bolt-stats
  [window ^TopologyInfo topology-info component executors include-sys?]
>>>>>>> 2456f0aa
  (let [window-hint (str " (" (window-hint window) ")")
        stats (get-filled-stats executors)
        stream-summary (-> stats (aggregate-bolt-stats include-sys?))
        summary (-> stream-summary aggregate-bolt-streams)]
    {"boltStats" (bolt-summary (.get_id topology-info) component summary window)
     "inputStats" (bolt-input-stats stream-summary window)
     "outputStats" (bolt-output-stats stream-summary window)
<<<<<<< HEAD
     "executorStats" (bolt-executor-stats (.get_id topology-info) executors window include-sys?)}
    ))

(defn component-page [topology-id component window include-sys?]
=======
     "executorStats" (bolt-executor-stats
                       (.get_id topology-info) executors window include-sys?)}))

(defn component-page
  [topology-id component window include-sys?]
>>>>>>> 2456f0aa
  (with-nimbus nimbus
    (let [window (if window window ":all-time")
          summ (.getTopologyInfo ^Nimbus$Client nimbus topology-id)
          topology (.getTopology ^Nimbus$Client nimbus topology-id)
          type (component-type topology component)
          summs (component-task-summs summ topology component)
          spec (cond (= type :spout) (spout-stats window summ component summs include-sys?)
                     (= type :bolt) (bolt-stats window summ component summs include-sys?))
          errors (component-errors (get (.get_errors summ) component))]
      (merge
       {"id" component
         "name" (.get_name summ)
         "executors" (count summs)
         "tasks" (sum-tasks summs)
         "topologyId" topology-id
         "window" window
         "componentType" (name type)
<<<<<<< HEAD
         "windowHint" (window-hint window)
         } spec errors))))

(defn check-include-sys? [sys?]
=======
         "windowHint" (window-hint window)}
       spec errors))))

(defn check-include-sys?
  [sys?]
>>>>>>> 2456f0aa
  (if (or (nil? sys?) (= "false" sys?)) false true))

(defn json-response [data & [status]]
  {:status (or status 200)
   :headers {"Content-Type" "application/json"}
<<<<<<< HEAD
   :body (to-json data)
   })
=======
   :body (to-json data)})
>>>>>>> 2456f0aa

(defroutes main-routes
  (GET "/api/v1/cluster/configuration" []
       (cluster-configuration))
  (GET "/api/v1/cluster/summary" []
       (json-response (cluster-summary)))
  (GET "/api/v1/supervisor/summary" []
       (json-response (supervisor-summary)))
  (GET "/api/v1/topology/summary" []
       (json-response (all-topologies-summary)))
  (GET  "/api/v1/topology/:id" [id & m]
        (let [id (url-decode id)]
          (json-response (topology-page id (:window m) (check-include-sys? (:sys m))))))
  (GET "/api/v1/topology/:id/visualization" [:as {:keys [cookies servlet-request]} id & m]
       (json-response (mk-visualization-data id (:window m) (check-include-sys? (:sys m)))))
  (GET "/api/v1/topology/:id/component/:component" [id component & m]
       (let [id (url-decode id)
             component (url-decode component)]
         (json-response (component-page id component (:window m) (check-include-sys? (:sys m))))))
  (POST "/api/v1/topology/:id/activate" [id]
    (with-nimbus nimbus
      (let [id (url-decode id)
            tplg (.getTopologyInfo ^Nimbus$Client nimbus id)
            name (.get_name tplg)]
        (.activate nimbus name)
        (log-message "Activating topology '" name "'")))
    (resp/redirect (str "/api/v1/topology/" id)))

  (POST "/api/v1/topology/:id/deactivate" [id]
    (with-nimbus nimbus
      (let [id (url-decode id)
            tplg (.getTopologyInfo ^Nimbus$Client nimbus id)
            name (.get_name tplg)]
        (.deactivate nimbus name)
        (log-message "Deactivating topology '" name "'")))
    (resp/redirect (str "/api/v1/topology/" id)))
  (POST "/api/v1/topology/:id/rebalance/:wait-time" [id wait-time]
    (with-nimbus nimbus
      (let [id (url-decode id)
            tplg (.getTopologyInfo ^Nimbus$Client nimbus id)
            name (.get_name tplg)
            options (RebalanceOptions.)]
        (.set_wait_secs options (Integer/parseInt wait-time))
        (.rebalance nimbus name options)
        (log-message "Rebalancing topology '" name "' with wait time: " wait-time " secs")))
    (resp/redirect (str "/api/v1/topology/" id)))
  (POST "/api/v1/topology/:id/kill/:wait-time" [id wait-time]
    (with-nimbus nimbus
      (let [id (url-decode id)
            tplg (.getTopologyInfo ^Nimbus$Client nimbus id)
            name (.get_name tplg)
            options (KillOptions.)]
        (.set_wait_secs options (Integer/parseInt wait-time))
        (.killTopologyWithOpts nimbus name options)
        (log-message "Killing topology '" name "' with wait time: " wait-time " secs")))
    (resp/redirect (str "/api/v1/topology/" id)))

  (GET "/" [:as {cookies :cookies}]
       (resp/redirect "/index.html"))
  (route/resources "/")
  (route/not-found "Page not found"))

<<<<<<< HEAD
(defn exception->json [ex]
  { "error" "Internal Server Error"
     "errorMessage" (let [sw (java.io.StringWriter.)]
      (.printStackTrace ex (java.io.PrintWriter. sw))
      (.toString sw))
    })
=======
(defn exception->json
  [ex]
  {"error" "Internal Server Error"
   "errorMessage"
   (let [sw (java.io.StringWriter.)]
     (.printStackTrace ex (java.io.PrintWriter. sw))
     (.toString sw))})
>>>>>>> 2456f0aa

(defn catch-errors
  [handler]
  (fn [request]
    (try
      (handler request)
      (catch Exception ex
<<<<<<< HEAD
        (json-response (exception->json ex) 500)
        ))))
=======
        (json-response (exception->json ex) 500)))))
>>>>>>> 2456f0aa

(def app
  (handler/site (-> main-routes
                    (wrap-reload '[backtype.storm.ui.core])
                    catch-errors)))

(defn start-server!
  []
  (run-jetty app {:port (Integer. (*STORM-CONF* UI-PORT))
                  :join? false}))

(defn -main [] (start-server!))<|MERGE_RESOLUTION|>--- conflicted
+++ resolved
@@ -52,13 +52,9 @@
        (map #(.get_stats ^ExecutorSummary %))
        (filter not-nil?)))
 
-<<<<<<< HEAD
-(defn read-storm-version []
-=======
 (defn read-storm-version
   "Returns a string containing the Storm version or 'Unknown'."
   []
->>>>>>> 2456f0aa
   (let [storm-home (System/getProperty "storm.home")
         release-path (format "%s/RELEASE" storm-home)
         release-file (File. release-path)]
@@ -66,17 +62,10 @@
       (trim (slurp release-path))
       "Unknown")))
 
-<<<<<<< HEAD
-(defn component-type [^StormTopology topology id]
-=======
-;; TODO: What is the desired behavior if a particular component id
-;; corresponded to both a bolt and spout. Where should the error
-;; occur? -DCJ
 (defn component-type
   "Returns the component type (either :bolt or :spout) for a given
   topology and component id. Returns nil if not found."
   [^StormTopology topology id]
->>>>>>> 2456f0aa
   (let [bolts (.get_bolts topology)
         spouts (.get_spouts topology)]
     (cond
@@ -106,12 +95,8 @@
                        c]]
                      ))]))))
 
-<<<<<<< HEAD
-(defn expand-averages-seq [average-seq counts-seq]
-=======
 (defn expand-averages-seq
   [average-seq counts-seq]
->>>>>>> 2456f0aa
   (->> (map vector average-seq counts-seq)
        (map #(apply expand-averages %))
        (apply merge-with (fn [s1 s2] (merge-with add-pairs s1 s2)))))
@@ -159,24 +144,16 @@
     (fn [_] true)
     (fn [stream] (and (string? stream) (not (system-id? stream))))))
 
-<<<<<<< HEAD
-(defn is-ack-stream [stream]
-=======
 (defn is-ack-stream
   [stream]
->>>>>>> 2456f0aa
   (let [acker-streams
         [ACKER-INIT-STREAM-ID
          ACKER-ACK-STREAM-ID
          ACKER-FAIL-STREAM-ID]]
     (every? #(not= %1 stream) acker-streams)))
 
-<<<<<<< HEAD
-(defn pre-process [stream-summary include-sys?]
-=======
 (defn pre-process
   [stream-summary include-sys?]
->>>>>>> 2456f0aa
   (let [filter-fn (mk-include-sys-fn include-sys?)
         emitted (:emitted stream-summary)
         emitted (into {} (for [[window stat] emitted]
@@ -257,12 +234,8 @@
   [topology s]
   (= :bolt (executor-summary-type topology s)))
 
-<<<<<<< HEAD
-(defn group-by-comp [summs]
-=======
 (defn group-by-comp
   [summs]
->>>>>>> 2456f0aa
   (let [ret (group-by #(.get_component_id ^ExecutorSummary %) summs)]
     (into (sorted-map) ret )))
 
@@ -280,12 +253,8 @@
       (error-subset (.get_error ^ErrorInfo error))
       "")))
 
-<<<<<<< HEAD
-(defn component-task-summs [^TopologyInfo summ topology id]
-=======
 (defn component-task-summs
   [^TopologyInfo summ topology id]
->>>>>>> 2456f0aa
   (let [spout-summs (filter (partial spout-summary? topology) (.get_executors summ))
         bolt-summs (filter (partial bolt-summary? topology) (.get_executors summ))
         spout-comp-summs (group-by-comp spout-summs)
@@ -293,12 +262,7 @@
         ret (if (contains? spout-comp-summs id)
               (spout-comp-summs id)
               (bolt-comp-summs id))]
-<<<<<<< HEAD
-    (sort-by #(-> ^ExecutorSummary % .get_executor_info .get_task_start) ret)
-    ))
-=======
     (sort-by #(-> ^ExecutorSummary % .get_executor_info .get_task_start) ret)))
->>>>>>> 2456f0aa
 
 (defn worker-log-link [host port]
   (url-format "http://%s:%s/log?file=worker-%s.log"
@@ -327,21 +291,6 @@
        (map nil-to-zero)
        (apply max)))
 
-<<<<<<< HEAD
-(defn spout-streams-stats [summs include-sys?]
-  (let [stats-seq (get-filled-stats summs)]
-    (aggregate-spout-streams
-     (aggregate-spout-stats
-      stats-seq include-sys?))))
-
-(defn bolt-streams-stats [summs include-sys?]
-  (let [stats-seq (get-filled-stats summs)]
-    (aggregate-bolt-streams
-     (aggregate-bolt-stats
-      stats-seq include-sys?))))
-
-(defn total-aggregate-stats [spout-summs bolt-summs include-sys?]
-=======
 (defn spout-streams-stats
   [summs include-sys?]
   (let [stats-seq (get-filled-stats summs)]
@@ -358,7 +307,6 @@
 
 (defn total-aggregate-stats
   [spout-summs bolt-summs include-sys?]
->>>>>>> 2456f0aa
   (let [spout-stats (get-filled-stats spout-summs)
         bolt-stats (get-filled-stats bolt-summs)
         agg-spout-stats (-> spout-stats
@@ -368,15 +316,6 @@
                            (aggregate-bolt-stats include-sys?)
                            aggregate-bolt-streams)]
     (merge-with
-<<<<<<< HEAD
-     (fn [s1 s2]
-       (merge-with + s1 s2))
-     (select-keys agg-bolt-stats [:emitted :transferred :acked :failed :complete-latencies])
-     (select-keys agg-spout-stats [:emitted :transferred :acked :failed :complete-latencies])
-     )))
-
-(defn stats-times [stats-map]
-=======
       (fn [s1 s2]
         (merge-with + s1 s2))
       (select-keys
@@ -388,19 +327,14 @@
 
 (defn stats-times
   [stats-map]
->>>>>>> 2456f0aa
   (sort-by #(Integer/parseInt %)
            (-> stats-map
                clojurify-structure
                (dissoc ":all-time")
                keys)))
 
-<<<<<<< HEAD
-(defn window-hint [window]
-=======
 (defn window-hint
   [window]
->>>>>>> 2456f0aa
   (if (= window ":all-time")
     "All time"
     (pretty-uptime-sec window)))
@@ -415,12 +349,8 @@
                          (StringEscapeUtils/escapeJavaScript name) "', '"
                          command "', " is-wait ", " default-wait ")")}])
 
-<<<<<<< HEAD
-(defn sanitize-stream-name [name]
-=======
 (defn sanitize-stream-name
   [name]
->>>>>>> 2456f0aa
   (let [sym-regex #"(?![A-Za-z_\-:\.])."]
     (str
      (if (re-find #"^[A-Za-z]" name)
@@ -428,18 +358,6 @@
        (clojure.string/replace (str \s name) sym-regex "_"))
      (hash name))))
 
-<<<<<<< HEAD
-(defn sanitize-transferred [transferred]
-  (into {}
-        (for [[time, stream-map] transferred]
-          [time, (into {} 
-                       (for [[stream, trans] stream-map]
-                         [(sanitize-stream-name stream), trans]))])))
-
-(defn visualization-data [spout-bolt spout-comp-summs bolt-comp-summs window storm-id]
-  (let [components (for [[id spec] spout-bolt]
-            [id 
-=======
 (defn sanitize-transferred
   [transferred]
   (into {}
@@ -452,48 +370,12 @@
   [spout-bolt spout-comp-summs bolt-comp-summs window storm-id]
   (let [components (for [[id spec] spout-bolt]
             [id
->>>>>>> 2456f0aa
              (let [inputs (.get_inputs (.get_common spec))
                    bolt-summs (get bolt-comp-summs id)
                    spout-summs (get spout-comp-summs id)
                    bolt-cap (if bolt-summs
                               (compute-bolt-capacity bolt-summs)
                               0)]
-<<<<<<< HEAD
-               {
-                :type                (if bolt-summs
-                                       "bolt"
-                                       "spout")
-
-                :capacity            bolt-cap
-
-                :latency             (if bolt-summs
-                                       (get-in (bolt-streams-stats bolt-summs true) [:process-latencies window])
-                                       (get-in (spout-streams-stats spout-summs true) [:complete-latencies window]))
-
-                :transferred         (or
-                                      (get-in (spout-streams-stats spout-summs true) [:transferred window]) 
-                                      (get-in (bolt-streams-stats bolt-summs true) [:transferred window]))
-                :stats               (let [mapfn (fn [dat]
-                                                   (map (fn [^ExecutorSummary summ]
-                                                          {:host (.get_host summ)
-                                                           :port (.get_port summ)
-                                                           :uptime_secs (.get_uptime_secs summ)
-                                                           :transferred (if-let [stats (.get_stats summ)]
-                                                                          (sanitize-transferred (.get_transferred stats)))})
-                                                        dat))]
-                                       (if bolt-summs
-                                         (mapfn bolt-summs)
-                                         (mapfn spout-summs)))
-
-                :link                (url-format "/component.html?id=%s&topology_id=%s" id storm-id)
-
-                :inputs              (for [[global-stream-id group] inputs]
-                                       {:component (.get_componentId global-stream-id) 
-                                        :stream (.get_streamId global-stream-id)
-                                        :sani-stream (sanitize-stream-name (.get_streamId global-stream-id))
-                                        :grouping (clojure.core/name (thrift/grouping-type group))})})])]
-=======
                {:type (if bolt-summs "bolt" "spout")
                 :capacity bolt-cap
                 :latency (if bolt-summs
@@ -527,7 +409,6 @@
                            :stream (.get_streamId global-stream-id)
                            :sani-stream (sanitize-stream-name (.get_streamId global-stream-id))
                            :grouping (clojure.core/name (thrift/grouping-type group))})})])]
->>>>>>> 2456f0aa
     (into {} (doall components))))
 
 (defn stream-boxes [datmap]
@@ -537,14 +418,6 @@
                      (apply concat
                             (for [[k v] datmap]
                               (for [m (get v :inputs)]
-<<<<<<< HEAD
-                                { :stream (get m :stream) :sani-stream (get m :sani-stream) :checked (is-ack-stream (get m :stream))}))))))]
-    (map (fn [row] 
-           {:row row}) (partition 4 4 nil streams))))
-  
-(defn mk-visualization-data [id window include-sys?]
-  (with-nimbus nimbus
-=======
                                 {:stream (get m :stream)
                                  :sani-stream (get m :sani-stream)
                                  :checked (is-ack-stream (get m :stream))}))))))]
@@ -554,27 +427,11 @@
 (defn mk-visualization-data [id window include-sys?]
   (with-nimbus
     nimbus
->>>>>>> 2456f0aa
     (let [window (if window window ":all-time")
           topology (.getTopology ^Nimbus$Client nimbus id)
           spouts (.get_spouts topology)
           bolts (.get_bolts topology)
           summ (.getTopologyInfo ^Nimbus$Client nimbus id)
-<<<<<<< HEAD
-          spout-summs (filter (partial spout-summary? topology) (.get_executors summ))
-          bolt-summs (filter (partial bolt-summary? topology) (.get_executors summ))
-          spout-comp-summs (group-by-comp spout-summs)
-          bolt-comp-summs (group-by-comp bolt-summs)
-          bolt-comp-summs (filter-key (mk-include-sys-fn include-sys?) bolt-comp-summs)
-          topology-conf (from-json (.getTopologyConf ^Nimbus$Client nimbus id))]
-      (visualization-data 
-       (merge (hashmap-to-persistent spouts)
-              (hashmap-to-persistent bolts))
-       spout-comp-summs 
-       bolt-comp-summs 
-       window 
-       id))))
-=======
           execs (.get_executors summ)
           spout-summs (filter (partial spout-summary? topology) execs)
           bolt-summs (filter (partial bolt-summary? topology) execs)
@@ -588,7 +445,6 @@
         (merge (hashmap-to-persistent spouts)
                (hashmap-to-persistent bolts))
         spout-comp-summs bolt-comp-summs window id))))
->>>>>>> 2456f0aa
 
 (defn cluster-configuration []
   (with-nimbus nimbus
@@ -609,46 +465,6 @@
         total-executors (->> (.get_topologies summ)
                              (map #(.get_num_executors ^TopologySummary %))
                              (reduce +))]
-<<<<<<< HEAD
-       { "stormVersion" (read-storm-version)
-         "nimbusUptime" (pretty-uptime-sec (.get_nimbus_uptime_secs summ))
-         "supervisors" (count sups)
-         "slotsTotal" total-slots
-         "slotsUsed"  used-slots
-         "slotsFree" free-slots
-         "executorsTotal" total-executors
-         "tasksTotal" total-tasks })))
-
-(defn supervisor-summary
-  ([]
-     (with-nimbus nimbus
-       (supervisor-summary (.get_supervisors (.getClusterInfo ^Nimbus$Client nimbus)))
-       ))
-  ([summs]
-     {"supervisors"
-      (for [^SupervisorSummary s summs]
-            {"id" (.get_supervisor_id s)
-             "host" (.get_host s)
-             "uptime" (pretty-uptime-sec (.get_uptime_secs s))
-             "slotsTotal" (.get_num_workers s)
-             "slotsUsed" (.get_num_used_workers s)})}))
-
-(defn all-topologies-summary
-  ([]
-     (with-nimbus nimbus
-       (all-topologies-summary (.get_topologies (.getClusterInfo ^Nimbus$Client nimbus)))))
-  ([summs]
-     {"topologies"
-      (for [^TopologySummary t summs]
-        {"id" (.get_id t)
-         "name" (.get_name t)
-         "status" (.get_status t)
-         "uptime" (pretty-uptime-sec (.get_uptime_secs t))
-         "tasksTotal" (.get_num_tasks t)
-         "workersTotal" (.get_num_workers t)
-         "executorsTotal" (.get_num_executors t)})
-      }))
-=======
        {"stormVersion" (read-storm-version)
         "nimbusUptime" (pretty-uptime-sec (.get_nimbus_uptime_secs summ))
         "supervisors" (count sups)
@@ -688,25 +504,12 @@
        "tasksTotal" (.get_num_tasks t)
        "workersTotal" (.get_num_workers t)
        "executorsTotal" (.get_num_executors t)})}))
->>>>>>> 2456f0aa
 
 (defn topology-stats [id window stats]
   (let [times (stats-times (:emitted stats))
         display-map (into {} (for [t times] [t pretty-uptime-sec]))
         display-map (assoc display-map ":all-time" (fn [_] "All time"))]
     (for [k (concat times [":all-time"])
-<<<<<<< HEAD
-           :let [disp ((display-map k) k)]]
-      { "windowPretty" disp
-        "window" k
-        "emitted" (get-in stats [:emitted k])
-        "transferred" (get-in stats [:transferred k])
-        "completeLatency" (float-str (get-in stats [:complete-latencies k]))
-        "acked" (get-in stats [:acked k])
-        "failed" (get-in stats [:failed k])
-        }
-      )))
-=======
           :let [disp ((display-map k) k)]]
       {"windowPretty" disp
        "window" k
@@ -715,7 +518,6 @@
        "completeLatency" (float-str (get-in stats [:complete-latencies k]))
        "acked" (get-in stats [:acked k])
        "failed" (get-in stats [:failed k])})))
->>>>>>> 2456f0aa
 
 (defn spout-comp [top-id summ-map errors window include-sys?]
   (for [[id summs] summ-map
@@ -731,24 +533,14 @@
      "completeLatency" (float-str (get-in stats [:complete-latencies window]))
      "acked" (get-in stats [:acked window])
      "failed" (get-in stats [:failed window])
-<<<<<<< HEAD
-     "lastError" (most-recent-error (get errors id))
-     }))
-=======
      "lastError" (most-recent-error (get errors id))}))
->>>>>>> 2456f0aa
 
 (defn bolt-comp [top-id summ-map errors window include-sys?]
   (for [[id summs] summ-map
         :let [stats-seq (get-filled-stats summs)
               stats (aggregate-bolt-streams
                      (aggregate-bolt-stats
-<<<<<<< HEAD
-                      stats-seq include-sys?))
-              ]]
-=======
                       stats-seq include-sys?))]]
->>>>>>> 2456f0aa
     {"boltId" id
      "executors" (count summs)
      "tasks" (sum-tasks summs)
@@ -760,34 +552,19 @@
      "processLatency" (float-str (get-in stats [:process-latencies window]))
      "acked" (get-in stats [:acked window])
      "failed" (get-in stats [:failed window])
-<<<<<<< HEAD
-     "lastError" (most-recent-error (get errors id))
-     }
-    ))
-
-(defn topology-summary [^TopologyInfo summ]
-  (let [executors (.get_executors summ)
-        workers (set (for [^ExecutorSummary e executors] [(.get_host e) (.get_port e)]))]
-=======
      "lastError" (most-recent-error (get errors id))}))
 
 (defn topology-summary [^TopologyInfo summ]
   (let [executors (.get_executors summ)
         workers (set (for [^ExecutorSummary e executors]
                        [(.get_host e) (.get_port e)]))]
->>>>>>> 2456f0aa
       {"id" (.get_id summ)
        "name" (.get_name summ)
        "status" (.get_status summ)
        "uptime" (pretty-uptime-sec (.get_uptime_secs summ))
        "tasksTotal" (sum-tasks executors)
        "workersTotal" (count workers)
-<<<<<<< HEAD
-       "executorsTotal" (count executors)}
-      ))
-=======
        "executorsTotal" (count executors)}))
->>>>>>> 2456f0aa
 
 (defn spout-summary-json [topology-id id stats window]
   (let [times (stats-times (:emitted stats))
@@ -801,13 +578,7 @@
         "transferred" (get-in stats [:transferred k])
         "completeLatency" (float-str (get-in stats [:complete-latencies k]))
         "acked" (get-in stats [:acked k])
-<<<<<<< HEAD
-        "failed" (get-in stats [:failed k])
-        }
-       )))
-=======
         "failed" (get-in stats [:failed k])})))
->>>>>>> 2456f0aa
 
 (defn topology-page [id window include-sys?]
   (with-nimbus nimbus
@@ -831,12 +602,7 @@
                                               spout-comp-summs
                                               bolt-comp-summs
                                               window
-<<<<<<< HEAD
-                                              id)
-          ]
-=======
                                               id)]
->>>>>>> 2456f0aa
       (merge
        (topology-summary summ)
        {"window" window
@@ -846,19 +612,10 @@
         "spouts" (spout-comp id spout-comp-summs (.get_errors summ) window include-sys?)
         "bolts" (bolt-comp id bolt-comp-summs (.get_errors summ) window include-sys?)
         "configuration" topology-conf
-<<<<<<< HEAD
-        "visualizationTable" (stream-boxes visualizer-data)
-        })
-      )))
-
-
-(defn spout-output-stats [stream-summary window]
-=======
         "visualizationTable" (stream-boxes visualizer-data)}))))
 
 (defn spout-output-stats
   [stream-summary window]
->>>>>>> 2456f0aa
   (let [stream-summary (map-val swap-map-order (swap-map-order stream-summary))]
     (for [[s stats] (stream-summary window)]
       {"stream" s
@@ -866,18 +623,10 @@
        "transferred" (nil-to-zero (:transferred stats))
        "completeLatency" (float-str (:complete-latencies stats))
        "acked" (nil-to-zero (:acked stats))
-<<<<<<< HEAD
-       "failed" (nil-to-zero (:failed stats))
-       }
-      )))
-
-(defn spout-executor-stats [topology-id executors window include-sys?]
-=======
        "failed" (nil-to-zero (:failed stats))})))
 
 (defn spout-executor-stats
   [topology-id executors window include-sys?]
->>>>>>> 2456f0aa
   (for [^ExecutorSummary e executors
         :let [stats (.get_stats e)
               stats (if stats
@@ -895,47 +644,24 @@
      "completeLatency" (float-str (:complete-latencies stats))
      "acked" (nil-to-zero (:acked stats))
      "failed" (nil-to-zero (:failed stats))
-<<<<<<< HEAD
-     "workerLogLink" (worker-log-link (.get_host e) (.get_port e))
-     }
-  ))
-
-(defn component-errors [errors-list]
-=======
      "workerLogLink" (worker-log-link (.get_host e) (.get_port e))}))
 
 (defn component-errors
   [errors-list]
->>>>>>> 2456f0aa
   (let [errors (->> errors-list
                     (sort-by #(.get_error_time_secs ^ErrorInfo %))
                     reverse)]
     {"componentErrors"
      (for [^ErrorInfo e errors]
        {"time" (date-str (.get_error_time_secs e))
-<<<<<<< HEAD
-         "error" (.get_error e)
-         })}))
-
-(defn spout-stats [window ^TopologyInfo topology-info component executors include-sys?]
-=======
         "error" (.get_error e)})}))
 
 (defn spout-stats
   [window ^TopologyInfo topology-info component executors include-sys?]
->>>>>>> 2456f0aa
   (let [window-hint (str " (" (window-hint window) ")")
         stats (get-filled-stats executors)
         stream-summary (-> stats (aggregate-spout-stats include-sys?))
         summary (-> stream-summary aggregate-spout-streams)]
-<<<<<<< HEAD
-    {"spoutSummary" (spout-summary-json (.get_id topology-info) component summary window)
-     "outputStats" (spout-output-stats stream-summary window)
-     "executorStats" (spout-executor-stats (.get_id topology-info) executors window include-sys?)}
-     ))
-
-(defn bolt-summary [topology-id id stats window]
-=======
     {"spoutSummary" (spout-summary-json
                       (.get_id topology-info) component summary window)
      "outputStats" (spout-output-stats stream-summary window)
@@ -944,7 +670,6 @@
 
 (defn bolt-summary
   [topology-id id stats window]
->>>>>>> 2456f0aa
   (let [times (stats-times (:emitted stats))
         display-map (into {} (for [t times] [t pretty-uptime-sec]))
         display-map (assoc display-map ":all-time" (fn [_] "All time"))]
@@ -960,12 +685,8 @@
        "acked" (get-in stats [:acked k])
        "failed" (get-in stats [:failed k])})))
 
-<<<<<<< HEAD
-(defn bolt-output-stats [stream-summary window]
-=======
 (defn bolt-output-stats
   [stream-summary window]
->>>>>>> 2456f0aa
   (let [stream-summary (-> stream-summary
                            swap-map-order
                            (get window)
@@ -974,28 +695,6 @@
     (for [[s stats] stream-summary]
       {"stream" s
         "emitted" (nil-to-zero (:emitted stats))
-<<<<<<< HEAD
-        "transferred" (nil-to-zero (:transferred stats))}
-    )))
-
-(defn bolt-input-stats [stream-summary window]
-  (let [stream-summary (-> stream-summary
-                           swap-map-order
-                           (get window)
-                           (select-keys [:acked :failed :process-latencies :executed :execute-latencies])
-                           swap-map-order)]
-    (for [[^GlobalStreamId s stats] stream-summary]
-      {"component" (.get_componentId s)
-        "stream" (.get_streamId s)
-        "executeLatency" (float-str (:execute-latencies stats))
-        "processLatency" (float-str (:execute-latencies stats))
-        "executed" (nil-to-zero (:executed stats))
-        "acked" (nil-to-zero (:acked stats))
-        "failed" (nil-to-zero (:failed stats))
-        })))
-
-(defn bolt-executor-stats [topology-id executors window include-sys?]
-=======
         "transferred" (nil-to-zero (:transferred stats))})))
 
 (defn bolt-input-stats
@@ -1018,7 +717,6 @@
 
 (defn bolt-executor-stats
   [topology-id executors window include-sys?]
->>>>>>> 2456f0aa
   (for [^ExecutorSummary e executors
         :let [stats (.get_stats e)
               stats (if stats
@@ -1028,23 +726,6 @@
                           swap-map-order
                           (get window)))]]
     {"id" (pretty-executor-info (.get_executor_info e))
-<<<<<<< HEAD
-      "uptime" (pretty-uptime-sec (.get_uptime_secs e))
-      "host" (.get_host e)
-      "port" (.get_port e)
-      "emitted" (nil-to-zero (:emitted stats))
-      "transferred" (nil-to-zero (:transferred stats))
-      "capacity" (float-str (nil-to-zero (compute-executor-capacity e)))
-      "executeLatency" (float-str (:execute-latencies stats))
-      "executed" (nil-to-zero (:executed stats))
-      "processLatency" (float-str (:process-latencies stats))
-      "acked" (nil-to-zero (:acked stats))
-      "failed" (nil-to-zero (:failed stats))
-      "workerLogLink" (worker-log-link (.get_host e) (.get_port e))
-      }))
-
-(defn bolt-stats [window ^TopologyInfo topology-info component executors include-sys?]
-=======
      "uptime" (pretty-uptime-sec (.get_uptime_secs e))
      "host" (.get_host e)
      "port" (.get_port e)
@@ -1060,7 +741,6 @@
 
 (defn bolt-stats
   [window ^TopologyInfo topology-info component executors include-sys?]
->>>>>>> 2456f0aa
   (let [window-hint (str " (" (window-hint window) ")")
         stats (get-filled-stats executors)
         stream-summary (-> stats (aggregate-bolt-stats include-sys?))
@@ -1068,18 +748,11 @@
     {"boltStats" (bolt-summary (.get_id topology-info) component summary window)
      "inputStats" (bolt-input-stats stream-summary window)
      "outputStats" (bolt-output-stats stream-summary window)
-<<<<<<< HEAD
-     "executorStats" (bolt-executor-stats (.get_id topology-info) executors window include-sys?)}
-    ))
-
-(defn component-page [topology-id component window include-sys?]
-=======
      "executorStats" (bolt-executor-stats
                        (.get_id topology-info) executors window include-sys?)}))
 
 (defn component-page
   [topology-id component window include-sys?]
->>>>>>> 2456f0aa
   (with-nimbus nimbus
     (let [window (if window window ":all-time")
           summ (.getTopologyInfo ^Nimbus$Client nimbus topology-id)
@@ -1097,29 +770,17 @@
          "topologyId" topology-id
          "window" window
          "componentType" (name type)
-<<<<<<< HEAD
-         "windowHint" (window-hint window)
-         } spec errors))))
-
-(defn check-include-sys? [sys?]
-=======
          "windowHint" (window-hint window)}
        spec errors))))
 
 (defn check-include-sys?
   [sys?]
->>>>>>> 2456f0aa
   (if (or (nil? sys?) (= "false" sys?)) false true))
 
 (defn json-response [data & [status]]
   {:status (or status 200)
    :headers {"Content-Type" "application/json"}
-<<<<<<< HEAD
-   :body (to-json data)
-   })
-=======
    :body (to-json data)})
->>>>>>> 2456f0aa
 
 (defroutes main-routes
   (GET "/api/v1/cluster/configuration" []
@@ -1182,14 +843,6 @@
   (route/resources "/")
   (route/not-found "Page not found"))
 
-<<<<<<< HEAD
-(defn exception->json [ex]
-  { "error" "Internal Server Error"
-     "errorMessage" (let [sw (java.io.StringWriter.)]
-      (.printStackTrace ex (java.io.PrintWriter. sw))
-      (.toString sw))
-    })
-=======
 (defn exception->json
   [ex]
   {"error" "Internal Server Error"
@@ -1197,7 +850,6 @@
    (let [sw (java.io.StringWriter.)]
      (.printStackTrace ex (java.io.PrintWriter. sw))
      (.toString sw))})
->>>>>>> 2456f0aa
 
 (defn catch-errors
   [handler]
@@ -1205,12 +857,7 @@
     (try
       (handler request)
       (catch Exception ex
-<<<<<<< HEAD
-        (json-response (exception->json ex) 500)
-        ))))
-=======
         (json-response (exception->json ex) 500)))))
->>>>>>> 2456f0aa
 
 (def app
   (handler/site (-> main-routes
