--- conflicted
+++ resolved
@@ -754,7 +754,6 @@
     public static final Object WORKER_CHILDOPTS_SCHEMA = ConfigValidation.StringOrStringListValidator;
 
     /**
-<<<<<<< HEAD
      * The jvm opts provided to workers launched by this supervisor for GC. All "%ID%" substrings are replaced
      * with an identifier for this worker.  Because the JVM complains about multiple GC opts the topology
      * can override this default value by setting topology.worker.gc.childopts.
@@ -762,13 +761,12 @@
     public static final String WORKER_GC_CHILDOPTS = "worker.gc.childopts";
     public static final Object WORKER_GC_CHILDOPTS_SCHEMA = ConfigValidation.StringOrStringListValidator;
 
-=======
+    /**
      * control how many worker receiver threads we need per worker
      */
     public static final String WORKER_RECEIVER_THREAD_COUNT = "topology.worker.receiver.thread.count";
     public static final Object WORKER_RECEIVER_THREAD_COUNT_SCHEMA = Number.class;
     
->>>>>>> c89fb820
     /**
      * How often this worker should heartbeat to the supervisor.
      */
